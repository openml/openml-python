--- conflicted
+++ resolved
@@ -52,13 +52,9 @@
 # This lists both active and inactive tasks (because of ``status='all'``). Unfortunately,
 # this is necessary as some of the datasets contain issues found after the publication and became
 # deactivated, which also deactivated the tasks on them. More information on active or inactive
-<<<<<<< HEAD
 # datasets can be found in the [online docs](https://docs.openml.org/#dataset-status).
 
 # %%
-=======
-# datasets can be found in the `online docs <https://docs.openml.org/concepts/data/#dataset-status>`_.
->>>>>>> 1c604107
 tasks = openml.tasks.list_tasks(
     task_type=openml.tasks.TaskType.SUPERVISED_CLASSIFICATION,
     status="all",
