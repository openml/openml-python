# %% [markdown]
# # Feurer et al. (2015)

<<<<<<< HEAD
# A tutorial on how to get the datasets used in the paper introducing *Auto-sklearn* by Feurer et al..
#
# Auto-sklearn website: https://automl.github.io/auto-sklearn/
#
# ## Publication
#
# | Efficient and Robust Automated Machine Learning
# | Matthias Feurer, Aaron Klein, Katharina Eggensperger, Jost Springenberg, Manuel Blum and Frank Hutter
# | In *Advances in Neural Information Processing Systems 28*, 2015
# | Available at https://papers.nips.cc/paper/5872-efficient-and-robust-automated-machine-learning.pdf

# %%
import pandas as pd

=======
A tutorial on how to get the datasets used in the paper introducing *Auto-sklearn* by Feurer et al..

Auto-sklearn website: https://automl.github.io/auto-sklearn/

Publication
~~~~~~~~~~~

| Efficient and Robust Automated Machine Learning
| Matthias Feurer, Aaron Klein, Katharina Eggensperger, Jost Springenberg, Manuel Blum and Frank Hutter
| In *Advances in Neural Information Processing Systems 28*, 2015
| Available at https://papers.nips.cc/paper/5872-efficient-and-robust-automated-machine-learning.pdf
"""

# License: BSD 3-Clause

>>>>>>> d36593dc
import openml

# %% [markdown]
# List of dataset IDs given in the supplementary material of Feurer et al.:
# https://papers.nips.cc/paper/5872-efficient-and-robust-automated-machine-learning-supplemental.zip

# %%
dataset_ids = [
    3, 6, 12, 14, 16, 18, 21, 22, 23, 24, 26, 28, 30, 31, 32, 36, 38, 44, 46,
    57, 60, 179, 180, 181, 182, 184, 185, 273, 293, 300, 351, 354, 357, 389,
    390, 391, 392, 393, 395, 396, 398, 399, 401, 554, 679, 715, 718, 720, 722,
    723, 727, 728, 734, 735, 737, 740, 741, 743, 751, 752, 761, 772, 797, 799,
    803, 806, 807, 813, 816, 819, 821, 822, 823, 833, 837, 843, 845, 846, 847,
    849, 866, 871, 881, 897, 901, 903, 904, 910, 912, 913, 914, 917, 923, 930,
    934, 953, 958, 959, 962, 966, 971, 976, 977, 978, 979, 980, 991, 993, 995,
    1000, 1002, 1018, 1019, 1020, 1021, 1036, 1040, 1041, 1049, 1050, 1053,
    1056, 1067, 1068, 1069, 1111, 1112, 1114, 1116, 1119, 1120, 1128, 1130,
    1134, 1138, 1139, 1142, 1146, 1161, 1166,
]

# %% [markdown]
# The dataset IDs could be used directly to load the dataset and split the data into a training set
# and a test set. However, to be reproducible, we will first obtain the respective tasks from
# OpenML, which define both the target feature and the train/test split.
#
# .. note::
#    It is discouraged to work directly on datasets and only provide dataset IDs in a paper as
#    this does not allow reproducibility (unclear splitting). Please do not use datasets but the
#    respective tasks as basis for a paper and publish task IDS. This example is only given to
#    showcase the use of OpenML-Python for a published paper and as a warning on how not to do it.
#    Please check the `OpenML documentation of tasks <https://docs.openml.org/concepts/tasks/>`_ if you
#    want to learn more about them.

# %% [markdown]
# This lists both active and inactive tasks (because of ``status='all'``). Unfortunately,
# this is necessary as some of the datasets contain issues found after the publication and became
# deactivated, which also deactivated the tasks on them. More information on active or inactive
# datasets can be found in the [online docs](https://docs.openml.org/#dataset-status).

# %%
tasks = openml.tasks.list_tasks(
    task_type=openml.tasks.TaskType.SUPERVISED_CLASSIFICATION,
    status="all",
)

# Query only those with holdout as the resampling startegy.
tasks = tasks.query('estimation_procedure == "33% Holdout set"')

task_ids = []
for did in dataset_ids:
    tasks_ = list(tasks.query(f"did == {did}").tid)
    if len(tasks_) >= 1:  # if there are multiple task, take the one with lowest ID (oldest).
        task_id = min(tasks_)
    else:
        raise ValueError(did)

    # Optional - Check that the task has the same target attribute as the
    # dataset default target attribute
    # (disabled for this example as it needs to run fast to be rendered online)
    # task = openml.tasks.get_task(task_id)
    # dataset = task.get_dataset()
    # if task.target_name != dataset.default_target_attribute:
    #     raise ValueError(
    #         (task.target_name, dataset.default_target_attribute)
    #     )

    task_ids.append(task_id)

assert len(task_ids) == 140
task_ids.sort()

# These are the tasks to work with:
print(task_ids)

# License: BSD 3-Clause<|MERGE_RESOLUTION|>--- conflicted
+++ resolved
@@ -1,7 +1,6 @@
 # %% [markdown]
 # # Feurer et al. (2015)
 
-<<<<<<< HEAD
 # A tutorial on how to get the datasets used in the paper introducing *Auto-sklearn* by Feurer et al..
 #
 # Auto-sklearn website: https://automl.github.io/auto-sklearn/
@@ -16,23 +15,6 @@
 # %%
 import pandas as pd
 
-=======
-A tutorial on how to get the datasets used in the paper introducing *Auto-sklearn* by Feurer et al..
-
-Auto-sklearn website: https://automl.github.io/auto-sklearn/
-
-Publication
-~~~~~~~~~~~
-
-| Efficient and Robust Automated Machine Learning
-| Matthias Feurer, Aaron Klein, Katharina Eggensperger, Jost Springenberg, Manuel Blum and Frank Hutter
-| In *Advances in Neural Information Processing Systems 28*, 2015
-| Available at https://papers.nips.cc/paper/5872-efficient-and-robust-automated-machine-learning.pdf
-"""
-
-# License: BSD 3-Clause
-
->>>>>>> d36593dc
 import openml
 
 # %% [markdown]
