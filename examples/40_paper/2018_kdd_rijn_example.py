<<<<<<< HEAD
# %% [markdown]
# # van Rijn and Hutter (2018)
#
# A tutorial on how to reproduce the paper *Hyperparameter Importance Across Datasets*.
#
# This is a Unix-only tutorial, as the requirements can not be satisfied on a Windows machine (Untested on other
# systems).
#
# ## Publication
#
# | Hyperparameter importance across datasets
# | Jan N. van Rijn and Frank Hutter
# | In *Proceedings of the 24th ACM SIGKDD International Conference on Knowledge Discovery & Data Mining*, 2018
# | Available at https://dl.acm.org/doi/10.1145/3219819.3220058
=======
"""
van Rijn and Hutter (2018)
==========================

A tutorial on how to reproduce the paper *Hyperparameter Importance Across Datasets*.

Example Deprecation Warning!
~~~~~~~~~~~~~~~~~~~~~~~~~~~~

This example is not supported anymore by the OpenML-Python developers. The example is kept for reference purposes but not tested anymore.

Publication
~~~~~~~~~~~

| Hyperparameter importance across datasets
| Jan N. van Rijn and Frank Hutter
| In *Proceedings of the 24th ACM SIGKDD International Conference on Knowledge Discovery & Data Mining*, 2018
| Available at https://dl.acm.org/doi/10.1145/3219819.3220058

Requirements
~~~~~~~~~~~~

This is a Unix-only tutorial, as the requirements can not be satisfied on a Windows machine (Untested on other
systems).

The following Python packages are required:

pip install openml[examples,docs] fanova ConfigSpace<1.0
"""

# License: BSD 3-Clause
>>>>>>> 1c604107

import sys

if sys.platform == "win32":  # noqa
    print(
        "The pyrfr library (requirement of fanova) can currently not be installed on Windows systems"
    )
    exit()

<<<<<<< HEAD
import json
import fanova
import matplotlib.pyplot as plt
import pandas as pd
import seaborn as sns

import openml


# %% [markdown]
# With the advent of automated machine learning, automated hyperparameter
# optimization methods are by now routinely used in data mining. However, this
# progress is not yet matched by equal progress on automatic analyses that
# yield information beyond performance-optimizing hyperparameter settings.
# In this example, we aim to answer the following two questions: Given an
# algorithm, what are generally its most important hyperparameters?
#
# This work is carried out on the OpenML-100 benchmark suite, which can be
# obtained by ``openml.study.get_suite('OpenML100')``. In this example, we
# conduct the experiment on the Support Vector Machine (``flow_id=7707``)
# with specific kernel (we will perform a post-process filter operation for
# this). We should set some other experimental parameters (number of results
# per task, evaluation measure and the number of trees of the internal
# functional Anova) before the fun can begin.
#
# Note that we simplify the example in several ways:
#
# 1) We only consider numerical hyperparameters
# 2) We consider all hyperparameters that are numerical (in reality, some
#    hyperparameters might be inactive (e.g., ``degree``) or irrelevant
#    (e.g., ``random_state``)
# 3) We assume all hyperparameters to be on uniform scale
#
# Any difference in conclusion between the actual paper and the presented
# results is most likely due to one of these simplifications. For example,
# the hyperparameter C looks rather insignificant, whereas it is quite
# important when it is put on a log-scale. All these simplifications can be
# addressed by defining a ConfigSpace. For a more elaborated example that uses
# this, please see:
# https://github.com/janvanrijn/openml-pimp/blob/d0a14f3eb480f2a90008889f00041bdccc7b9265/examples/plot/plot_fanova_aggregates.py # noqa F401

# %%
suite = openml.study.get_suite("OpenML100")
flow_id = 7707
parameter_filters = {"sklearn.svm.classes.SVC(17)_kernel": "sigmoid"}
evaluation_measure = "predictive_accuracy"
limit_per_task = 500
limit_nr_tasks = 15
n_trees = 16

fanova_results = []
# we will obtain all results from OpenML per task. Practice has shown that this places the bottleneck on the
# communication with OpenML, and for iterated experimenting it is better to cache the results in a local file.
for idx, task_id in enumerate(suite.tasks):
    if limit_nr_tasks is not None and idx >= limit_nr_tasks:
        continue
    print(
        "Starting with task %d (%d/%d)"
        % (task_id, idx + 1, len(suite.tasks) if limit_nr_tasks is None else limit_nr_tasks)
    )
    # note that we explicitly only include tasks from the benchmark suite that was specified (as per the for-loop)
    evals = openml.evaluations.list_evaluations_setups(
        evaluation_measure,
        flows=[flow_id],
        tasks=[task_id],
        size=limit_per_task,
        output_format="dataframe",
    )

    performance_column = "value"
    # make a DataFrame consisting of all hyperparameters (which is a dict in setup['parameters']) and the performance
    # value (in setup['value']). The following line looks a bit complicated, but combines 2 tasks: a) combine
    # hyperparameters and performance data in a single dict, b) cast hyperparameter values to the appropriate format
    # Note that the ``json.loads(...)`` requires the content to be in JSON format, which is only the case for
    # scikit-learn setups (and even there some legacy setups might violate this requirement). It will work for the
    # setups that belong to the flows embedded in this example though.
    try:
        setups_evals = pd.DataFrame(
            [
                dict(
                    **{name: json.loads(value) for name, value in setup["parameters"].items()},
                    **{performance_column: setup[performance_column]}
                )
                for _, setup in evals.iterrows()
            ]
=======
# DEPRECATED EXAMPLE -- Avoid running this code in our CI/CD pipeline
print("This example is deprecated, remove the `if False` in this code to use it manually.")
if False:
    import json
    import fanova
    import matplotlib.pyplot as plt
    import pandas as pd
    import seaborn as sns

    import openml


    ##############################################################################
    # With the advent of automated machine learning, automated hyperparameter
    # optimization methods are by now routinely used in data mining. However, this
    # progress is not yet matched by equal progress on automatic analyses that
    # yield information beyond performance-optimizing hyperparameter settings.
    # In this example, we aim to answer the following two questions: Given an
    # algorithm, what are generally its most important hyperparameters?
    #
    # This work is carried out on the OpenML-100 benchmark suite, which can be
    # obtained by ``openml.study.get_suite('OpenML100')``. In this example, we
    # conduct the experiment on the Support Vector Machine (``flow_id=7707``)
    # with specific kernel (we will perform a post-process filter operation for
    # this). We should set some other experimental parameters (number of results
    # per task, evaluation measure and the number of trees of the internal
    # functional Anova) before the fun can begin.
    #
    # Note that we simplify the example in several ways:
    #
    # 1) We only consider numerical hyperparameters
    # 2) We consider all hyperparameters that are numerical (in reality, some
    #    hyperparameters might be inactive (e.g., ``degree``) or irrelevant
    #    (e.g., ``random_state``)
    # 3) We assume all hyperparameters to be on uniform scale
    #
    # Any difference in conclusion between the actual paper and the presented
    # results is most likely due to one of these simplifications. For example,
    # the hyperparameter C looks rather insignificant, whereas it is quite
    # important when it is put on a log-scale. All these simplifications can be
    # addressed by defining a ConfigSpace. For a more elaborated example that uses
    # this, please see:
    # https://github.com/janvanrijn/openml-pimp/blob/d0a14f3eb480f2a90008889f00041bdccc7b9265/examples/plot/plot_fanova_aggregates.py # noqa F401

    suite = openml.study.get_suite("OpenML100")
    flow_id = 7707
    parameter_filters = {"sklearn.svm.classes.SVC(17)_kernel": "sigmoid"}
    evaluation_measure = "predictive_accuracy"
    limit_per_task = 500
    limit_nr_tasks = 15
    n_trees = 16

    fanova_results = []
    # we will obtain all results from OpenML per task. Practice has shown that this places the bottleneck on the
    # communication with OpenML, and for iterated experimenting it is better to cache the results in a local file.
    for idx, task_id in enumerate(suite.tasks):
        if limit_nr_tasks is not None and idx >= limit_nr_tasks:
            continue
        print(
            "Starting with task %d (%d/%d)"
            % (task_id, idx + 1, len(suite.tasks) if limit_nr_tasks is None else limit_nr_tasks)
>>>>>>> 1c604107
        )
        # note that we explicitly only include tasks from the benchmark suite that was specified (as per the for-loop)
        evals = openml.evaluations.list_evaluations_setups(
            evaluation_measure,
            flows=[flow_id],
            tasks=[task_id],
            size=limit_per_task,
            output_format="dataframe",
        )

        performance_column = "value"
        # make a DataFrame consisting of all hyperparameters (which is a dict in setup['parameters']) and the performance
        # value (in setup['value']). The following line looks a bit complicated, but combines 2 tasks: a) combine
        # hyperparameters and performance data in a single dict, b) cast hyperparameter values to the appropriate format
        # Note that the ``json.loads(...)`` requires the content to be in JSON format, which is only the case for
        # scikit-learn setups (and even there some legacy setups might violate this requirement). It will work for the
        # setups that belong to the flows embedded in this example though.
        try:
            setups_evals = pd.DataFrame(
                [
                    dict(
                        **{name: json.loads(value) for name, value in setup["parameters"].items()},
                        **{performance_column: setup[performance_column]}
                    )
                    for _, setup in evals.iterrows()
                ]
            )
        except json.decoder.JSONDecodeError as e:
            print("Task %d error: %s" % (task_id, e))
            continue
        # apply our filters, to have only the setups that comply to the hyperparameters we want
        for filter_key, filter_value in parameter_filters.items():
            setups_evals = setups_evals[setups_evals[filter_key] == filter_value]
        # in this simplified example, we only display numerical and float hyperparameters. For categorical hyperparameters,
        # the fanova library needs to be informed by using a configspace object.
        setups_evals = setups_evals.select_dtypes(include=["int64", "float64"])
        # drop rows with unique values. These are by definition not an interesting hyperparameter, e.g., ``axis``,
        # ``verbose``.
        setups_evals = setups_evals[
            [
                c
                for c in list(setups_evals)
                if len(setups_evals[c].unique()) > 1 or c == performance_column
            ]
        ]
        # We are done with processing ``setups_evals``. Note that we still might have some irrelevant hyperparameters, e.g.,
        # ``random_state``. We have dropped some relevant hyperparameters, i.e., several categoricals. Let's check it out:

<<<<<<< HEAD
# transform ``fanova_results`` from a list of dicts into a DataFrame
fanova_results = pd.DataFrame(fanova_results)

# %% [markdown]
# make the boxplot of the variance contribution. Obviously, we can also use
# this data to make the Nemenyi plot, but this relies on the rather complex
# ``Orange`` dependency (``pip install Orange3``). For the complete example,
# the reader is referred to the more elaborate script (referred to earlier)

# %%
fig, ax = plt.subplots()
sns.boxplot(x="hyperparameter", y="fanova", data=fanova_results, ax=ax)
ax.set_xticklabels(ax.get_xticklabels(), rotation=45, ha="right")
ax.set_ylabel("Variance Contribution")
ax.set_xlabel(None)
plt.tight_layout()
plt.show()
# License: BSD 3-Clause
=======
        # determine x values to pass to fanova library
        parameter_names = [
            pname for pname in setups_evals.columns.to_numpy() if pname != performance_column
        ]
        evaluator = fanova.fanova.fANOVA(
            X=setups_evals[parameter_names].to_numpy(),
            Y=setups_evals[performance_column].to_numpy(),
            n_trees=n_trees,
        )
        for idx, pname in enumerate(parameter_names):
            try:
                fanova_results.append(
                    {
                        "hyperparameter": pname.split(".")[-1],
                        "fanova": evaluator.quantify_importance([idx])[(idx,)]["individual importance"],
                    }
                )
            except RuntimeError as e:
                # functional ANOVA sometimes crashes with a RuntimeError, e.g., on tasks where the performance is constant
                # for all configurations (there is no variance). We will skip these tasks (like the authors did in the
                # paper).
                print("Task %d error: %s" % (task_id, e))
                continue

    # transform ``fanova_results`` from a list of dicts into a DataFrame
    fanova_results = pd.DataFrame(fanova_results)

    ##############################################################################
    # make the boxplot of the variance contribution. Obviously, we can also use
    # this data to make the Nemenyi plot, but this relies on the rather complex
    # ``Orange`` dependency (``pip install Orange3``). For the complete example,
    # the reader is referred to the more elaborate script (referred to earlier)
    fig, ax = plt.subplots()
    sns.boxplot(x="hyperparameter", y="fanova", data=fanova_results, ax=ax)
    ax.set_xticklabels(ax.get_xticklabels(), rotation=45, ha="right")
    ax.set_ylabel("Variance Contribution")
    ax.set_xlabel(None)
    plt.tight_layout()
    plt.show()
>>>>>>> 1c604107
<|MERGE_RESOLUTION|>--- conflicted
+++ resolved
@@ -1,4 +1,3 @@
-<<<<<<< HEAD
 # %% [markdown]
 # # van Rijn and Hutter (2018)
 #
@@ -13,39 +12,6 @@
 # | Jan N. van Rijn and Frank Hutter
 # | In *Proceedings of the 24th ACM SIGKDD International Conference on Knowledge Discovery & Data Mining*, 2018
 # | Available at https://dl.acm.org/doi/10.1145/3219819.3220058
-=======
-"""
-van Rijn and Hutter (2018)
-==========================
-
-A tutorial on how to reproduce the paper *Hyperparameter Importance Across Datasets*.
-
-Example Deprecation Warning!
-~~~~~~~~~~~~~~~~~~~~~~~~~~~~
-
-This example is not supported anymore by the OpenML-Python developers. The example is kept for reference purposes but not tested anymore.
-
-Publication
-~~~~~~~~~~~
-
-| Hyperparameter importance across datasets
-| Jan N. van Rijn and Frank Hutter
-| In *Proceedings of the 24th ACM SIGKDD International Conference on Knowledge Discovery & Data Mining*, 2018
-| Available at https://dl.acm.org/doi/10.1145/3219819.3220058
-
-Requirements
-~~~~~~~~~~~~
-
-This is a Unix-only tutorial, as the requirements can not be satisfied on a Windows machine (Untested on other
-systems).
-
-The following Python packages are required:
-
-pip install openml[examples,docs] fanova ConfigSpace<1.0
-"""
-
-# License: BSD 3-Clause
->>>>>>> 1c604107
 
 import sys
 
@@ -55,14 +21,16 @@
     )
     exit()
 
-<<<<<<< HEAD
-import json
-import fanova
-import matplotlib.pyplot as plt
-import pandas as pd
-import seaborn as sns
+# DEPRECATED EXAMPLE -- Avoid running this code in our CI/CD pipeline
+print("This example is deprecated, remove the `if False` in this code to use it manually.")
+if False:
+    import json
+    import fanova
+    import matplotlib.pyplot as plt
+    import pandas as pd
+    import seaborn as sns
 
-import openml
+    import openml
 
 
 # %% [markdown]
@@ -106,94 +74,6 @@
 limit_nr_tasks = 15
 n_trees = 16
 
-fanova_results = []
-# we will obtain all results from OpenML per task. Practice has shown that this places the bottleneck on the
-# communication with OpenML, and for iterated experimenting it is better to cache the results in a local file.
-for idx, task_id in enumerate(suite.tasks):
-    if limit_nr_tasks is not None and idx >= limit_nr_tasks:
-        continue
-    print(
-        "Starting with task %d (%d/%d)"
-        % (task_id, idx + 1, len(suite.tasks) if limit_nr_tasks is None else limit_nr_tasks)
-    )
-    # note that we explicitly only include tasks from the benchmark suite that was specified (as per the for-loop)
-    evals = openml.evaluations.list_evaluations_setups(
-        evaluation_measure,
-        flows=[flow_id],
-        tasks=[task_id],
-        size=limit_per_task,
-        output_format="dataframe",
-    )
-
-    performance_column = "value"
-    # make a DataFrame consisting of all hyperparameters (which is a dict in setup['parameters']) and the performance
-    # value (in setup['value']). The following line looks a bit complicated, but combines 2 tasks: a) combine
-    # hyperparameters and performance data in a single dict, b) cast hyperparameter values to the appropriate format
-    # Note that the ``json.loads(...)`` requires the content to be in JSON format, which is only the case for
-    # scikit-learn setups (and even there some legacy setups might violate this requirement). It will work for the
-    # setups that belong to the flows embedded in this example though.
-    try:
-        setups_evals = pd.DataFrame(
-            [
-                dict(
-                    **{name: json.loads(value) for name, value in setup["parameters"].items()},
-                    **{performance_column: setup[performance_column]}
-                )
-                for _, setup in evals.iterrows()
-            ]
-=======
-# DEPRECATED EXAMPLE -- Avoid running this code in our CI/CD pipeline
-print("This example is deprecated, remove the `if False` in this code to use it manually.")
-if False:
-    import json
-    import fanova
-    import matplotlib.pyplot as plt
-    import pandas as pd
-    import seaborn as sns
-
-    import openml
-
-
-    ##############################################################################
-    # With the advent of automated machine learning, automated hyperparameter
-    # optimization methods are by now routinely used in data mining. However, this
-    # progress is not yet matched by equal progress on automatic analyses that
-    # yield information beyond performance-optimizing hyperparameter settings.
-    # In this example, we aim to answer the following two questions: Given an
-    # algorithm, what are generally its most important hyperparameters?
-    #
-    # This work is carried out on the OpenML-100 benchmark suite, which can be
-    # obtained by ``openml.study.get_suite('OpenML100')``. In this example, we
-    # conduct the experiment on the Support Vector Machine (``flow_id=7707``)
-    # with specific kernel (we will perform a post-process filter operation for
-    # this). We should set some other experimental parameters (number of results
-    # per task, evaluation measure and the number of trees of the internal
-    # functional Anova) before the fun can begin.
-    #
-    # Note that we simplify the example in several ways:
-    #
-    # 1) We only consider numerical hyperparameters
-    # 2) We consider all hyperparameters that are numerical (in reality, some
-    #    hyperparameters might be inactive (e.g., ``degree``) or irrelevant
-    #    (e.g., ``random_state``)
-    # 3) We assume all hyperparameters to be on uniform scale
-    #
-    # Any difference in conclusion between the actual paper and the presented
-    # results is most likely due to one of these simplifications. For example,
-    # the hyperparameter C looks rather insignificant, whereas it is quite
-    # important when it is put on a log-scale. All these simplifications can be
-    # addressed by defining a ConfigSpace. For a more elaborated example that uses
-    # this, please see:
-    # https://github.com/janvanrijn/openml-pimp/blob/d0a14f3eb480f2a90008889f00041bdccc7b9265/examples/plot/plot_fanova_aggregates.py # noqa F401
-
-    suite = openml.study.get_suite("OpenML100")
-    flow_id = 7707
-    parameter_filters = {"sklearn.svm.classes.SVC(17)_kernel": "sigmoid"}
-    evaluation_measure = "predictive_accuracy"
-    limit_per_task = 500
-    limit_nr_tasks = 15
-    n_trees = 16
-
     fanova_results = []
     # we will obtain all results from OpenML per task. Practice has shown that this places the bottleneck on the
     # communication with OpenML, and for iterated experimenting it is better to cache the results in a local file.
@@ -203,7 +83,6 @@
         print(
             "Starting with task %d (%d/%d)"
             % (task_id, idx + 1, len(suite.tasks) if limit_nr_tasks is None else limit_nr_tasks)
->>>>>>> 1c604107
         )
         # note that we explicitly only include tasks from the benchmark suite that was specified (as per the for-loop)
         evals = openml.evaluations.list_evaluations_setups(
@@ -252,26 +131,6 @@
         # We are done with processing ``setups_evals``. Note that we still might have some irrelevant hyperparameters, e.g.,
         # ``random_state``. We have dropped some relevant hyperparameters, i.e., several categoricals. Let's check it out:
 
-<<<<<<< HEAD
-# transform ``fanova_results`` from a list of dicts into a DataFrame
-fanova_results = pd.DataFrame(fanova_results)
-
-# %% [markdown]
-# make the boxplot of the variance contribution. Obviously, we can also use
-# this data to make the Nemenyi plot, but this relies on the rather complex
-# ``Orange`` dependency (``pip install Orange3``). For the complete example,
-# the reader is referred to the more elaborate script (referred to earlier)
-
-# %%
-fig, ax = plt.subplots()
-sns.boxplot(x="hyperparameter", y="fanova", data=fanova_results, ax=ax)
-ax.set_xticklabels(ax.get_xticklabels(), rotation=45, ha="right")
-ax.set_ylabel("Variance Contribution")
-ax.set_xlabel(None)
-plt.tight_layout()
-plt.show()
-# License: BSD 3-Clause
-=======
         # determine x values to pass to fanova library
         parameter_names = [
             pname for pname in setups_evals.columns.to_numpy() if pname != performance_column
@@ -299,16 +158,18 @@
     # transform ``fanova_results`` from a list of dicts into a DataFrame
     fanova_results = pd.DataFrame(fanova_results)
 
-    ##############################################################################
-    # make the boxplot of the variance contribution. Obviously, we can also use
-    # this data to make the Nemenyi plot, but this relies on the rather complex
-    # ``Orange`` dependency (``pip install Orange3``). For the complete example,
-    # the reader is referred to the more elaborate script (referred to earlier)
-    fig, ax = plt.subplots()
-    sns.boxplot(x="hyperparameter", y="fanova", data=fanova_results, ax=ax)
-    ax.set_xticklabels(ax.get_xticklabels(), rotation=45, ha="right")
-    ax.set_ylabel("Variance Contribution")
-    ax.set_xlabel(None)
-    plt.tight_layout()
-    plt.show()
->>>>>>> 1c604107
+# %% [markdown]
+# make the boxplot of the variance contribution. Obviously, we can also use
+# this data to make the Nemenyi plot, but this relies on the rather complex
+# ``Orange`` dependency (``pip install Orange3``). For the complete example,
+# the reader is referred to the more elaborate script (referred to earlier)
+
+# %%
+fig, ax = plt.subplots()
+sns.boxplot(x="hyperparameter", y="fanova", data=fanova_results, ax=ax)
+ax.set_xticklabels(ax.get_xticklabels(), rotation=45, ha="right")
+ax.set_ylabel("Variance Contribution")
+ax.set_xlabel(None)
+plt.tight_layout()
+plt.show()
+# License: BSD 3-Clause