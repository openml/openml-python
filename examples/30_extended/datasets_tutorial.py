# %% [markdown]
# # Datasets
# How to list and download datasets.

# %%
import openml
import pandas as pd
from openml.datasets import edit_dataset, fork_dataset, get_dataset

# %% [markdown]
# ## Exercise 0
#
# * List datasets

# %%
datalist = openml.datasets.list_datasets()
datalist = datalist[["did", "name", "NumberOfInstances", "NumberOfFeatures", "NumberOfClasses"]]

print(f"First 10 of {len(datalist)} datasets...")
datalist.head(n=10)

# The same can be done with lesser lines of code
openml_df = openml.datasets.list_datasets()
openml_df.head(n=10)

# %% [markdown]
# ## Exercise 1
#
# * Find datasets with more than 10000 examples.
# * Find a dataset called 'eeg_eye_state'.
# * Find all datasets with more than 50 classes.

# %%
datalist[datalist.NumberOfInstances > 10000].sort_values(["NumberOfInstances"]).head(n=20)

# %%
datalist.query('name == "eeg-eye-state"')

# %%
datalist.query("NumberOfClasses > 50")

# %% [markdown]
# ## Download datasets

# %%
# This is done based on the dataset ID.
dataset = openml.datasets.get_dataset(dataset_id="eeg-eye-state", version=1)

# Print a summary
print(
    f"This is dataset '{dataset.name}', the target feature is "
    f"'{dataset.default_target_attribute}'"
)
print(f"URL: {dataset.url}")
print(dataset.description[:500])

# %% [markdown]
# Get the actual data.
#
# openml-python returns data as pandas dataframes (stored in the `eeg` variable below),
# and also some additional metadata that we don't care about right now.

# %%
eeg, *_ = dataset.get_data()

# %% [markdown]
# You can optionally choose to have openml separate out a column from the
# dataset. In particular, many datasets for supervised problems have a set
# `default_target_attribute` which may help identify the target variable.

# %%
X, y, categorical_indicator, attribute_names = dataset.get_data(
    target=dataset.default_target_attribute
)
print(X.head())
print(X.info())

# %% [markdown]
# Sometimes you only need access to a dataset's metadata.
# In those cases, you can download the dataset without downloading the
# data file. The dataset object can be used as normal.
# Whenever you use any functionality that requires the data,
# such as `get_data`, the data will be downloaded.
# Starting from 0.15, not downloading data will be the default behavior instead.
# The data will be downloading automatically when you try to access it through
# openml objects, e.g., using `dataset.features`.
<<<<<<< HEAD

# %%
dataset = openml.datasets.get_dataset(1471)

# %% [markdown]
# ## Exercise 2
=======
dataset = openml.datasets.get_dataset(dataset_id="eeg-eye-state", version=1, download_data=False)
############################################################################
# Exercise 2
# **********
>>>>>>> 1c604107
# * Explore the data visually.

# %%
eegs = eeg.sample(n=1000)
_ = pd.plotting.scatter_matrix(
    X.iloc[:100, :4],
    c=y[:100],
    figsize=(10, 10),
    marker="o",
    hist_kwds={"bins": 20},
    alpha=0.8,
    cmap="plasma",
)


# %% [markdown]
# ## Edit a created dataset
# This example uses the test server, to avoid editing a dataset on the main server.
#
# .. warning::
#    .. include:: ../../test_server_usage_warning.txt

# %%
openml.config.start_using_configuration_for_example()
# %% [markdown]
# Edit non-critical fields, allowed for all authorized users:
# description, creator, contributor, collection_date, language, citation,
# original_data_url, paper_url

# %%
desc = (
    "This data sets consists of 3 different types of irises' "
    "(Setosa, Versicolour, and Virginica) petal and sepal length,"
    " stored in a 150x4 numpy.ndarray"
)
did = 128
data_id = edit_dataset(
    did,
    description=desc,
    creator="R.A.Fisher",
    collection_date="1937",
    citation="The use of multiple measurements in taxonomic problems",
    language="English",
)
edited_dataset = get_dataset(data_id)
print(f"Edited dataset ID: {data_id}")


# %% [markdown]
# Editing critical fields (default_target_attribute, row_id_attribute, ignore_attribute) is allowed
# only for the dataset owner. Further, critical fields cannot be edited if the dataset has any
# tasks associated with it. To edit critical fields of a dataset (without tasks) owned by you,
# configure the API key:
# openml.config.apikey = 'FILL_IN_OPENML_API_KEY'
# This example here only shows a failure when trying to work on a dataset not owned by you:

# %%
try:
    data_id = edit_dataset(1, default_target_attribute="shape")
except openml.exceptions.OpenMLServerException as e:
    print(e)

# %% [markdown]
# ## Fork dataset
# Used to create a copy of the dataset with you as the owner.
# Use this API only if you are unable to edit the critical fields (default_target_attribute,
# ignore_attribute, row_id_attribute) of a dataset through the edit_dataset API.
# After the dataset is forked, you can edit the new version of the dataset using edit_dataset.

# %%
data_id = fork_dataset(1)
print(data_id)
data_id = edit_dataset(data_id, default_target_attribute="shape")
print(f"Forked dataset ID: {data_id}")

# %%
openml.config.stop_using_configuration_for_example()
# License: BSD 3-Clauses<|MERGE_RESOLUTION|>--- conflicted
+++ resolved
@@ -84,19 +84,12 @@
 # Starting from 0.15, not downloading data will be the default behavior instead.
 # The data will be downloading automatically when you try to access it through
 # openml objects, e.g., using `dataset.features`.
-<<<<<<< HEAD
 
 # %%
 dataset = openml.datasets.get_dataset(1471)
 
 # %% [markdown]
 # ## Exercise 2
-=======
-dataset = openml.datasets.get_dataset(dataset_id="eeg-eye-state", version=1, download_data=False)
-############################################################################
-# Exercise 2
-# **********
->>>>>>> 1c604107
 # * Explore the data visually.
 
 # %%
