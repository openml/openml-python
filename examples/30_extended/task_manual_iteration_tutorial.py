# %% [markdown]
# # Tasks: retrieving splits

# Tasks define a target and a train/test split. Normally, they are the input to the function
# ``openml.runs.run_model_on_task`` which automatically runs the model on all splits of the task.
# However, sometimes it is necessary to manually split a dataset to perform experiments outside of
# the functions provided by OpenML. One such example is in the benchmark library
# [HPOBench](https://github.com/automl/HPOBench) which extensively uses data from OpenML,
# but not OpenML's functionality to conduct runs.


# %%
import openml

# %% [markdown]
# For this tutorial we will use the famous King+Rook versus King+Pawn on A7 dataset, which has
# the dataset ID 3 ([dataset on OpenML](https://www.openml.org/d/3)), and for which there exist
# tasks with all important estimation procedures. It is small enough (less than 5000 samples) to
# efficiently use it in an example.
#
# We will first start with ([task 233](https://www.openml.org/t/233)), which is a task with a
# holdout estimation procedure.

# %%
task_id = 233
task = openml.tasks.get_task(task_id)

# %% [markdown]
# Now that we have a task object we can obtain the number of repetitions, folds and samples as
# defined by the task:

# %%
n_repeats, n_folds, n_samples = task.get_split_dimensions()

# %% [markdown]
# * ``n_repeats``: Number of times the model quality estimation is performed
# * ``n_folds``: Number of folds per repeat
# * ``n_samples``: How many data points to use. This is only relevant for learning curve tasks
#
# A list of all available estimation procedures is available
# [here](https://www.openml.org/search?q=%2520measure_type%3Aestimation_procedure&type=measure).
#
# Task ``233`` is a simple task using the holdout estimation procedure and therefore has only a
# single repeat, a single fold and a single sample size:

# %%
print(
    "Task {}: number of repeats: {}, number of folds: {}, number of samples {}.".format(
        task_id,
        n_repeats,
        n_folds,
        n_samples,
    )
)

# %% [markdown]
# We can now retrieve the train/test split for this combination of repeats, folds and number of
# samples (indexing is zero-based). Usually, one would loop over all repeats, folds and sample
# sizes, but we can neglect this here as there is only a single repetition.

# %%
train_indices, test_indices = task.get_train_test_split_indices(
    repeat=0,
    fold=0,
    sample=0,
)

print(train_indices.shape, train_indices.dtype)
print(test_indices.shape, test_indices.dtype)

# %% [markdown]
# And then split the data based on this:

<<<<<<< HEAD
# %%
X, y = task.get_X_and_y(dataset_format="dataframe")
=======
X, y = task.get_X_and_y()
>>>>>>> d36593dc
X_train = X.iloc[train_indices]
y_train = y.iloc[train_indices]
X_test = X.iloc[test_indices]
y_test = y.iloc[test_indices]

print(
    "X_train.shape: {}, y_train.shape: {}, X_test.shape: {}, y_test.shape: {}".format(
        X_train.shape,
        y_train.shape,
        X_test.shape,
        y_test.shape,
    )
)

# %% [markdown]
# Obviously, we can also retrieve cross-validation versions of the dataset used in task ``233``:

# %%
task_id = 3
task = openml.tasks.get_task(task_id)
X, y = task.get_X_and_y()
n_repeats, n_folds, n_samples = task.get_split_dimensions()
print(
    "Task {}: number of repeats: {}, number of folds: {}, number of samples {}.".format(
        task_id,
        n_repeats,
        n_folds,
        n_samples,
    )
)

# %% [markdown]
# And then perform the aforementioned iteration over all splits:

# %%
for repeat_idx in range(n_repeats):
    for fold_idx in range(n_folds):
        for sample_idx in range(n_samples):
            train_indices, test_indices = task.get_train_test_split_indices(
                repeat=repeat_idx,
                fold=fold_idx,
                sample=sample_idx,
            )
            X_train = X.iloc[train_indices]
            y_train = y.iloc[train_indices]
            X_test = X.iloc[test_indices]
            y_test = y.iloc[test_indices]

            print(
                "Repeat #{}, fold #{}, samples {}: X_train.shape: {}, "
                "y_train.shape {}, X_test.shape {}, y_test.shape {}".format(
                    repeat_idx,
                    fold_idx,
                    sample_idx,
                    X_train.shape,
                    y_train.shape,
                    X_test.shape,
                    y_test.shape,
                )
            )

# %% [markdown]
# And also versions with multiple repeats:

# %%
task_id = 1767
task = openml.tasks.get_task(task_id)
X, y = task.get_X_and_y()
n_repeats, n_folds, n_samples = task.get_split_dimensions()
print(
    "Task {}: number of repeats: {}, number of folds: {}, number of samples {}.".format(
        task_id,
        n_repeats,
        n_folds,
        n_samples,
    )
)

# %% [markdown]
# And then again perform the aforementioned iteration over all splits:

# %%
for repeat_idx in range(n_repeats):
    for fold_idx in range(n_folds):
        for sample_idx in range(n_samples):
            train_indices, test_indices = task.get_train_test_split_indices(
                repeat=repeat_idx,
                fold=fold_idx,
                sample=sample_idx,
            )
            X_train = X.iloc[train_indices]
            y_train = y.iloc[train_indices]
            X_test = X.iloc[test_indices]
            y_test = y.iloc[test_indices]

            print(
                "Repeat #{}, fold #{}, samples {}: X_train.shape: {}, "
                "y_train.shape {}, X_test.shape {}, y_test.shape {}".format(
                    repeat_idx,
                    fold_idx,
                    sample_idx,
                    X_train.shape,
                    y_train.shape,
                    X_test.shape,
                    y_test.shape,
                )
            )

# %% [markdown]
# And finally a task based on learning curves:

# %%
task_id = 1702
task = openml.tasks.get_task(task_id)
X, y = task.get_X_and_y()
n_repeats, n_folds, n_samples = task.get_split_dimensions()
print(
    "Task {}: number of repeats: {}, number of folds: {}, number of samples {}.".format(
        task_id,
        n_repeats,
        n_folds,
        n_samples,
    )
)

# %% [markdown]
# And then again perform the aforementioned iteration over all splits:

# %%
for repeat_idx in range(n_repeats):
    for fold_idx in range(n_folds):
        for sample_idx in range(n_samples):
            train_indices, test_indices = task.get_train_test_split_indices(
                repeat=repeat_idx,
                fold=fold_idx,
                sample=sample_idx,
            )
            X_train = X.iloc[train_indices]
            y_train = y.iloc[train_indices]
            X_test = X.iloc[test_indices]
            y_test = y.iloc[test_indices]

            print(
                "Repeat #{}, fold #{}, samples {}: X_train.shape: {}, "
                "y_train.shape {}, X_test.shape {}, y_test.shape {}".format(
                    repeat_idx,
                    fold_idx,
                    sample_idx,
                    X_train.shape,
                    y_train.shape,
                    X_test.shape,
                    y_test.shape,
                )
            )
# License: BSD 3-Clause<|MERGE_RESOLUTION|>--- conflicted
+++ resolved
@@ -71,12 +71,8 @@
 # %% [markdown]
 # And then split the data based on this:
 
-<<<<<<< HEAD
 # %%
 X, y = task.get_X_and_y(dataset_format="dataframe")
-=======
-X, y = task.get_X_and_y()
->>>>>>> d36593dc
 X_train = X.iloc[train_indices]
 y_train = y.iloc[train_indices]
 X_test = X.iloc[test_indices]
