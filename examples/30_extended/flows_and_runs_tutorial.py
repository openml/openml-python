--- conflicted
+++ resolved
@@ -34,13 +34,9 @@
 # You can also ask for meta-data to automatically preprocess the data.
 #
 # * e.g. categorical features -> do feature encoding
-<<<<<<< HEAD
 
 # %%
 dataset = openml.datasets.get_dataset(17)
-=======
-dataset = openml.datasets.get_dataset(dataset_id="credit-g", version=1)
->>>>>>> 1c604107
 X, y, categorical_indicator, attribute_names = dataset.get_data(
     target=dataset.default_target_attribute
 )
