# Deactivate the travis-provided virtual environment and setup a
# conda-based environment instead
deactivate

# Use the miniconda installer for faster download / install of conda
# itself
pushd .
cd
mkdir -p download
cd download
echo "Cached in $HOME/download :"
ls -l
echo
if [[ ! -f miniconda.sh ]]
   then
   wget https://repo.continuum.io/miniconda/Miniconda3-latest-Linux-x86_64.sh \
       -O miniconda.sh
   fi
chmod +x miniconda.sh && ./miniconda.sh -b -p $HOME/miniconda
cd ..
export PATH=/home/travis/miniconda/bin:$PATH
conda update --yes conda
popd

# Configure the conda environment and put it in the path using the
# provided versions
conda create -n testenv --yes python=$PYTHON_VERSION pip
source activate testenv

if [[ -v SCIPY_VERSION ]]; then
    conda install --yes scipy=$SCIPY_VERSION
fi

python --version
pip install -e '.[test]'
python -c "import numpy; print('numpy %s' % numpy.__version__)"
python -c "import scipy; print('scipy %s' % scipy.__version__)"

<<<<<<< HEAD
=======
if [[ "$DOCTEST" == "true" ]]; then
    pip install sphinx_bootstrap_theme
fi
if [[ "$DOCPUSH" == "true" ]]; then
    conda install --yes gxx_linux-64 gcc_linux-64 swig
    pip install -e '.[examples,examples_unix]'
fi
>>>>>>> b259a34b
if [[ "$COVERAGE" == "true" ]]; then
    pip install codecov pytest-cov
fi
if [[ "$RUN_FLAKE8" == "true" ]]; then
    pip install flake8 mypy
fi

# Install scikit-learn last to make sure the openml package installation works
# from a clean environment without scikit-learn.
pip install scikit-learn==$SKLEARN_VERSION

conda list<|MERGE_RESOLUTION|>--- conflicted
+++ resolved
@@ -36,16 +36,6 @@
 python -c "import numpy; print('numpy %s' % numpy.__version__)"
 python -c "import scipy; print('scipy %s' % scipy.__version__)"
 
-<<<<<<< HEAD
-=======
-if [[ "$DOCTEST" == "true" ]]; then
-    pip install sphinx_bootstrap_theme
-fi
-if [[ "$DOCPUSH" == "true" ]]; then
-    conda install --yes gxx_linux-64 gcc_linux-64 swig
-    pip install -e '.[examples,examples_unix]'
-fi
->>>>>>> b259a34b
 if [[ "$COVERAGE" == "true" ]]; then
     pip install codecov pytest-cov
 fi
