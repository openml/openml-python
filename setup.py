--- conflicted
+++ resolved
@@ -45,11 +45,7 @@
                      'nbformat',
                      'python-dateutil',
                      'oslo.concurrency',
-<<<<<<< HEAD
-                     'pandas',
-=======
                      'pandas>=0.19.2',
->>>>>>> f22c3936
                  ],
                  extras_require={
                      'test': [
