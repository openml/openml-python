# -*- coding: utf-8 -*-

# License: BSD 3-Clause

import os
import setuptools
import sys

with open("openml/__version__.py") as fh:
    version = fh.readlines()[-1].split()[-1].strip("\"'")

if sys.version_info < (3, 6):
    raise ValueError(
        "Unsupported Python version {}.{}.{} found. OpenML requires Python 3.6 or higher.".format(
            sys.version_info.major, sys.version_info.minor, sys.version_info.micro
        )
    )

with open(os.path.join("README.md")) as fid:
    README = fid.read()

<<<<<<< HEAD
setuptools.setup(name="openml",
                 author="Matthias Feurer, Jan van Rijn, Arlind Kadra, Pieter Gijsbers, "
                        "Neeratyoy Mallik, Sahithya Ravi, Andreas Müller, Joaquin Vanschoren "
                        "and Frank Hutter",
                 author_email="feurerm@informatik.uni-freiburg.de",
                 maintainer="Matthias Feurer",
                 maintainer_email="feurerm@informatik.uni-freiburg.de",
                 description="Python API for OpenML",
                 long_description=README,
                 long_description_content_type='text/markdown',
                 license="BSD 3-clause",
                 url="http://openml.org/",
                 project_urls={
                     "Documentation": "https://openml.github.io/openml-python/",
                     "Source Code": "https://github.com/openml/openml-python"
                 },
                 version=version,
                 # Make sure to remove stale files such as the egg-info before updating this:
                 # https://stackoverflow.com/a/26547314
                 packages=setuptools.find_packages(
                     include=['openml.*', 'openml'],
                     exclude=["*.tests", "*.tests.*", "tests.*", "tests"],
                 ),
                 package_data={'': ['*.txt', '*.md']},
                 python_requires=">=3.6",
                 install_requires=[
                     'liac-arff>=2.4.0',
                     'xmltodict',
                     'requests',
                     'scikit-learn>=0.18',
                     'python-dateutil',  # Installed through pandas anyway.
                     'pandas>=1.0.0',
                     'scipy>=0.13.3',
                     'numpy>=1.6.2',
                 ],
                 extras_require={
                     'test': [
                         'nbconvert',
                         'jupyter_client',
                         'matplotlib',
                         'pytest',
                         'pytest-xdist',
                         'pytest-timeout',
                         'nbformat',
                         'oslo.concurrency',
                         'flaky',
                         'pyarrow'
                     ],
                     'examples': [
                         'matplotlib',
                         'jupyter',
                         'notebook',
                         'nbconvert',
                         'nbformat',
                         'jupyter_client',
                         'ipython',
                         'ipykernel',
                         'seaborn'
                     ],
                     'examples_unix': [
                         'fanova',
                     ]
                 },
                 test_suite="pytest",
                 classifiers=['Intended Audience :: Science/Research',
                              'Intended Audience :: Developers',
                              'License :: OSI Approved :: BSD License',
                              'Programming Language :: Python',
                              'Topic :: Software Development',
                              'Topic :: Scientific/Engineering',
                              'Operating System :: POSIX',
                              'Operating System :: Unix',
                              'Operating System :: MacOS',
                              'Programming Language :: Python :: 3',
                              'Programming Language :: Python :: 3.6',
                              'Programming Language :: Python :: 3.7',
                              'Programming Language :: Python :: 3.8'])
=======
setuptools.setup(
    name="openml",
    author="Matthias Feurer, Jan van Rijn, Arlind Kadra, Pieter Gijsbers, "
    "Neeratyoy Mallik, Sahithya Ravi, Andreas Müller, Joaquin Vanschoren "
    "and Frank Hutter",
    author_email="feurerm@informatik.uni-freiburg.de",
    maintainer="Matthias Feurer",
    maintainer_email="feurerm@informatik.uni-freiburg.de",
    description="Python API for OpenML",
    long_description=README,
    long_description_content_type="text/markdown",
    license="BSD 3-clause",
    url="http://openml.org/",
    project_urls={
        "Documentation": "https://openml.github.io/openml-python/",
        "Source Code": "https://github.com/openml/openml-python",
    },
    version=version,
    # Make sure to remove stale files such as the egg-info before updating this:
    # https://stackoverflow.com/a/26547314
    packages=setuptools.find_packages(
        include=["openml.*", "openml"], exclude=["*.tests", "*.tests.*", "tests.*", "tests"],
    ),
    package_data={"": ["*.txt", "*.md"]},
    python_requires=">=3.6",
    install_requires=[
        "liac-arff>=2.4.0",
        "xmltodict",
        "requests",
        "scikit-learn>=0.18",
        "python-dateutil",  # Installed through pandas anyway.
        "pandas>=1.0.0",
        "scipy>=0.13.3",
        "numpy>=1.6.2",
    ],
    extras_require={
        "test": [
            "nbconvert",
            "jupyter_client",
            "matplotlib",
            "pytest",
            "pytest-xdist",
            "pytest-timeout",
            "nbformat",
            "oslo.concurrency",
            "flaky",
            "pyarrow",
            "pre-commit",
            "pytest-cov",
        ],
        "examples": [
            "matplotlib",
            "jupyter",
            "notebook",
            "nbconvert",
            "nbformat",
            "jupyter_client",
            "ipython",
            "ipykernel",
            "seaborn",
        ],
        "examples_unix": ["fanova",],
    },
    test_suite="pytest",
    classifiers=[
        "Intended Audience :: Science/Research",
        "Intended Audience :: Developers",
        "License :: OSI Approved :: BSD License",
        "Programming Language :: Python",
        "Topic :: Software Development",
        "Topic :: Scientific/Engineering",
        "Operating System :: POSIX",
        "Operating System :: Unix",
        "Operating System :: MacOS",
        "Programming Language :: Python :: 3",
        "Programming Language :: Python :: 3.6",
        "Programming Language :: Python :: 3.7",
    ],
)
>>>>>>> 8f99ff6a
<|MERGE_RESOLUTION|>--- conflicted
+++ resolved
@@ -19,85 +19,6 @@
 with open(os.path.join("README.md")) as fid:
     README = fid.read()
 
-<<<<<<< HEAD
-setuptools.setup(name="openml",
-                 author="Matthias Feurer, Jan van Rijn, Arlind Kadra, Pieter Gijsbers, "
-                        "Neeratyoy Mallik, Sahithya Ravi, Andreas Müller, Joaquin Vanschoren "
-                        "and Frank Hutter",
-                 author_email="feurerm@informatik.uni-freiburg.de",
-                 maintainer="Matthias Feurer",
-                 maintainer_email="feurerm@informatik.uni-freiburg.de",
-                 description="Python API for OpenML",
-                 long_description=README,
-                 long_description_content_type='text/markdown',
-                 license="BSD 3-clause",
-                 url="http://openml.org/",
-                 project_urls={
-                     "Documentation": "https://openml.github.io/openml-python/",
-                     "Source Code": "https://github.com/openml/openml-python"
-                 },
-                 version=version,
-                 # Make sure to remove stale files such as the egg-info before updating this:
-                 # https://stackoverflow.com/a/26547314
-                 packages=setuptools.find_packages(
-                     include=['openml.*', 'openml'],
-                     exclude=["*.tests", "*.tests.*", "tests.*", "tests"],
-                 ),
-                 package_data={'': ['*.txt', '*.md']},
-                 python_requires=">=3.6",
-                 install_requires=[
-                     'liac-arff>=2.4.0',
-                     'xmltodict',
-                     'requests',
-                     'scikit-learn>=0.18',
-                     'python-dateutil',  # Installed through pandas anyway.
-                     'pandas>=1.0.0',
-                     'scipy>=0.13.3',
-                     'numpy>=1.6.2',
-                 ],
-                 extras_require={
-                     'test': [
-                         'nbconvert',
-                         'jupyter_client',
-                         'matplotlib',
-                         'pytest',
-                         'pytest-xdist',
-                         'pytest-timeout',
-                         'nbformat',
-                         'oslo.concurrency',
-                         'flaky',
-                         'pyarrow'
-                     ],
-                     'examples': [
-                         'matplotlib',
-                         'jupyter',
-                         'notebook',
-                         'nbconvert',
-                         'nbformat',
-                         'jupyter_client',
-                         'ipython',
-                         'ipykernel',
-                         'seaborn'
-                     ],
-                     'examples_unix': [
-                         'fanova',
-                     ]
-                 },
-                 test_suite="pytest",
-                 classifiers=['Intended Audience :: Science/Research',
-                              'Intended Audience :: Developers',
-                              'License :: OSI Approved :: BSD License',
-                              'Programming Language :: Python',
-                              'Topic :: Software Development',
-                              'Topic :: Scientific/Engineering',
-                              'Operating System :: POSIX',
-                              'Operating System :: Unix',
-                              'Operating System :: MacOS',
-                              'Programming Language :: Python :: 3',
-                              'Programming Language :: Python :: 3.6',
-                              'Programming Language :: Python :: 3.7',
-                              'Programming Language :: Python :: 3.8'])
-=======
 setuptools.setup(
     name="openml",
     author="Matthias Feurer, Jan van Rijn, Arlind Kadra, Pieter Gijsbers, "
@@ -175,6 +96,6 @@
         "Programming Language :: Python :: 3",
         "Programming Language :: Python :: 3.6",
         "Programming Language :: Python :: 3.7",
+        "Programming Language :: Python :: 3.8",
     ],
-)
->>>>>>> 8f99ff6a
+)