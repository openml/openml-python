# -*- coding: utf-8 -*-

import setuptools
import sys

with open("openml/__version__.py") as fh:
    version = fh.readlines()[-1].split()[-1].strip("\"'")

dependency_links = []

try:
    import numpy
except ImportError:
    print('numpy is required during installation')
    sys.exit(1)

try:
    import scipy
except ImportError:
    print('scipy is required during installation')
    sys.exit(1)


setuptools.setup(name="openml",
                 author="Matthias Feurer, Andreas Müller, Farzan Majdani, "
                        "Joaquin Vanschoren, Jan van Rijn and Pieter Gijsbers",
                 author_email="feurerm@informatik.uni-freiburg.de",
                 maintainer="Matthias Feurer",
                 maintainer_email="feurerm@informatik.uni-freiburg.de",
                 description="Python API for OpenML",
                 license="BSD 3-clause",
                 url="http://openml.org/",
                 version=version,
                 packages=setuptools.find_packages(),
                 package_data={'': ['*.txt', '*.md']},
                 install_requires=[
                     'mock',
                     'numpy>=1.6.2',
                     'scipy>=0.13.3',
<<<<<<< HEAD
                     'keras',
					 'liac-arff>=2.2.1',
=======
                     'liac-arff>=2.2.2',
>>>>>>> 906992a7
                     'xmltodict',
                     'nose',
                     'requests',
                     'scikit-learn>=0.18',
                     'nbformat',
                     'python-dateutil',
                     'oslo.concurrency',
                 ],
                 extras_require={
                     'test': [
                         'nbconvert',
                         'jupyter_client'
                     ],
                     'tf':'tensorflow',
                     'tf-gpu':'tensorflow-gpu'
                 },
                 test_suite="nose.collector",
                 classifiers=['Intended Audience :: Science/Research',
                              'Intended Audience :: Developers',
                              'License :: OSI Approved :: BSD License',
                              'Programming Language :: Python',
                              'Topic :: Software Development',
                              'Topic :: Scientific/Engineering',
                              'Operating System :: POSIX',
                              'Operating System :: Unix',
                              'Operating System :: MacOS',
                              'Programming Language :: Python :: 2',
                              'Programming Language :: Python :: 2.7',
                              'Programming Language :: Python :: 3',
                              'Programming Language :: Python :: 3.4',
                              'Programming Language :: Python :: 3.5',
                              'Programming Language :: Python :: 3.6'])<|MERGE_RESOLUTION|>--- conflicted
+++ resolved
@@ -37,12 +37,8 @@
                      'mock',
                      'numpy>=1.6.2',
                      'scipy>=0.13.3',
-<<<<<<< HEAD
                      'keras',
-					 'liac-arff>=2.2.1',
-=======
                      'liac-arff>=2.2.2',
->>>>>>> 906992a7
                      'xmltodict',
                      'nose',
                      'requests',
