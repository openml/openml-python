--- conflicted
+++ resolved
@@ -152,15 +152,14 @@
 OpenML-Python provides an extension interface to connect other machine learning libraries than
 scikit-learn to OpenML. Please check the :ref:`api_extensions` and use the
 scikit-learn extension in :class:`openml.extensions.sklearn.SklearnExtension` as a starting point.
-<<<<<<< HEAD
 
 Runtime measurement is incorporated in the OpenML sklearn-extension. Example usage and potential
 usage for Hyperparameter Optimisation can be found in the example tutorial:
 `HPO using OpenML <examples/30_extended/fetch_runtimes.html>`_
-=======
+
+
 Here is a list of currently maintained OpenML extensions:
 
 * `openml-keras <https://github.com/openml/openml-keras>`_
 * `openml-pytorch <https://github.com/openml/openml-pytorch>`_
 * `openml-tensorflow(for tensorflow 2+) <https://github.com/openml/openml-tensorflow>`_
->>>>>>> e336ab35
