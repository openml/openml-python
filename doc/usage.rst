:orphan:

.. _usage:

.. role:: bash(code)
   :language: bash

.. role:: python(code)
   :language: python

**********
User Guide
**********

This document will guide you through the most important use cases, functions
and classes in the OpenML Python API. Throughout this document, we will use
`pandas <https://pandas.pydata.org/>`_ to format and filter tables.

.. _installation:

~~~~~~~~~~~~~~~~~~~~~
Installation & Set up
~~~~~~~~~~~~~~~~~~~~~

The OpenML Python package is a connector to `OpenML <https://www.openml.org/>`_.
It allows you to use and share datasets and tasks, run
machine learning algorithms on them and then share the results online.

The following tutorial gives a short introduction on how to install and set up
the OpenML Python connector, followed up by a simple example.

* `:ref:`sphx_glr_examples_20_basic_introduction_tutorial.py`

~~~~~~~~~~~~~
Configuration
~~~~~~~~~~~~~

The configuration file resides in a directory ``.openml`` in the home
directory of the user and is called config. It consists of ``key = value`` pairs
which are separated by newlines. The following keys are defined:

* apikey:
    * required to access the server. The :ref:`sphx_glr_examples_20_basic_introduction_tutorial.py`
      describes how to obtain an API key.

* server:
    * default: ``http://www.openml.org``. Alternatively, use ``test.openml.org`` for the test server.

* cachedir:
    * if not given, will default to ``~/.openml/cache``

* avoid_duplicate_runs:
    * if set to ``True``, when ``run_flow_on_task`` or similar methods are called a lookup is performed to see if there already exists such a run on the server. If so, download those results instead.
    * if not given, will default to ``True``.

* retry_policy:
    * Defines how to react when the server is unavailable or experiencing high load. It determines both how often to attempt to reconnect and how quickly to do so. Please don't use ``human`` in an automated script that you run more than one instance of, it might increase the time to complete your jobs and that of others.
    * human (default): For people running openml in interactive fashion. Try only a few times, but in quick succession.
    * robot: For people using openml in an automated fashion. Keep trying to reconnect for a longer time, quickly increasing the time between retries.

* connection_n_retries:
    * number of connection retries
    * default depends on retry_policy (5 for ``human``, 50 for ``robot``)

* verbosity:
    * 0: normal output
    * 1: info output
    * 2: debug output

This file is easily configurable by the ``openml`` command line interface.
To see where the file is stored, and what its values are, use `openml configure none`.
Set any field with ``openml configure FIELD`` or even all fields with just ``openml configure``.

~~~~~~
Docker
~~~~~~

It is also possible to try out the latest development version of ``openml-python`` with docker:

<<<<<<< HEAD
.. code:: bash

    docker run -it openml/openml-python
=======

    ``docker run -it openml/openml-python``

>>>>>>> c8cfc907


See the `openml-python docker documentation <https://github.com/openml/openml-python/blob/main/docker/readme.md>`_ for more information.

~~~~~~~~~~~~
Key concepts
~~~~~~~~~~~~

OpenML contains several key concepts which it needs to make machine learning
research shareable. A machine learning experiment consists of one or several
**runs**, which describe the performance of an algorithm (called a **flow** in
OpenML), its hyperparameter settings (called a **setup**) on a **task**. A
**Task** is the combination of a **dataset**, a split and an evaluation
metric. In this user guide we will go through listing and exploring existing
**tasks** to actually running machine learning algorithms on them. In a further
user guide we will examine how to search through **datasets** in order to curate
a list of **tasks**.

A further explanation is given in the
`OpenML user guide <https://openml.github.io/OpenML/#concepts>`_.

~~~~~~~~~~~~~~~~~~
Working with tasks
~~~~~~~~~~~~~~~~~~

You can think of a task as an experimentation protocol, describing how to apply
a machine learning model to a dataset in a way that is comparable with the
results of others (more on how to do that further down). Tasks are containers,
defining which dataset to use, what kind of task we're solving (regression,
classification, clustering, etc...) and which column to predict. Furthermore,
it also describes how to split the dataset into a train and test set, whether
to use several disjoint train and test splits (cross-validation) and whether
this should be repeated several times. Also, the task defines a target metric
for which a flow should be optimized.

Below you can find our tutorial regarding tasks and if you want to know more
you can read the `OpenML guide <https://docs.openml.org/#tasks>`_:

* :ref:`sphx_glr_examples_30_extended_tasks_tutorial.py`

~~~~~~~~~~~~~~~~~~~~~~~~~~~~~~~~~~~~~~~~~~~~~~~~~~~~~~~~~
Running machine learning algorithms and uploading results
~~~~~~~~~~~~~~~~~~~~~~~~~~~~~~~~~~~~~~~~~~~~~~~~~~~~~~~~~

In order to upload and share results of running a machine learning algorithm
on a task, we need to create an :class:`~openml.OpenMLRun`. A run object can
be created by running a :class:`~openml.OpenMLFlow` or a scikit-learn compatible
model on a task. We will focus on the simpler example of running a
scikit-learn model.

Flows are descriptions of something runable which does the machine learning.
A flow contains all information to set up the necessary machine learning
library and its dependencies as well as all possible parameters.

A run is the outcome of running a flow on a task. It contains all parameter
settings for the flow, a setup string (most likely a command line call) and all
predictions of that run. When a run is uploaded to the server, the server
automatically calculates several metrics which can be used to compare the
performance of different flows to each other.

So far, the OpenML Python connector works only with estimator objects following
the `scikit-learn estimator API <https://scikit-learn.org/stable/developers/develop.html#apis-of-scikit-learn-objects>`_.
Those can be directly run on a task, and a flow will automatically be created or
downloaded from the server if it already exists.

The next tutorial covers how to train different machine learning models,
how to run machine learning models on OpenML data and how to share the results:

* :ref:`sphx_glr_examples_20_basic_simple_flows_and_runs_tutorial.py`

~~~~~~~~
Datasets
~~~~~~~~

OpenML provides a large collection of datasets and the benchmark
"`OpenML100 <https://docs.openml.org/benchmark/>`_" which consists of a curated
list of datasets.

You can find the dataset that best fits your requirements by making use of the
available metadata. The tutorial which follows explains how to get a list of
datasets, how to filter the list to find the dataset that suits your
requirements and how to download a dataset:

* :ref:`sphx_glr_examples_30_extended_datasets_tutorial.py`

OpenML is about sharing machine learning results and the datasets they were
obtained on. Learn how to share your datasets in the following tutorial:

* :ref:`sphx_glr_examples_30_extended_create_upload_tutorial.py`

***********************
Extending OpenML-Python
***********************

OpenML-Python provides an extension interface to connect machine learning libraries directly to
the API and ships a ``scikit-learn`` extension. You can find more information in the Section
:ref:`extensions`'
<|MERGE_RESOLUTION|>--- conflicted
+++ resolved
@@ -77,16 +77,7 @@
 
 It is also possible to try out the latest development version of ``openml-python`` with docker:
 
-<<<<<<< HEAD
-.. code:: bash
-
-    docker run -it openml/openml-python
-=======
-
     ``docker run -it openml/openml-python``
-
->>>>>>> c8cfc907
-
 
 See the `openml-python docker documentation <https://github.com/openml/openml-python/blob/main/docker/readme.md>`_ for more information.
 
