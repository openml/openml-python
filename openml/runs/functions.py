--- conflicted
+++ resolved
@@ -102,13 +102,8 @@
         warnings.warn(
             "avoid_duplicate_runs is set to True, but no API key is set. "
             "Please set your API key in the OpenML configuration file, see"
-<<<<<<< HEAD
-            "https://openml.github.io/openml-python/main/examples/20_basic/introduction_tutorial.html#authentication"  # noqa: E501
-            "for more information on authentication.",
-=======
             "https://openml.github.io/openml-python/main/examples/20_basic/introduction_tutorial"
-            + ".html#authentication for more information on authentication.",
->>>>>>> 32c2902c
+            ".html#authentication for more information on authentication.",
         )
 
     # TODO: At some point in the future do not allow for arguments in old order (6-2018).
