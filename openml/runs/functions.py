--- conflicted
+++ resolved
@@ -15,11 +15,8 @@
 import openml
 import openml.utils
 import openml._api_calls
-<<<<<<< HEAD
 from ..extras import extension
 from ..extras.extension import is_extension_model, extension_to_flow
-=======
->>>>>>> 906992a7
 from ..exceptions import PyOpenMLError
 from .. import config
 from ..flows import sklearn_to_flow, get_flow, flow_exists, _check_n_jobs, \
@@ -40,20 +37,17 @@
 def run_model_on_task(model, task, avoid_duplicate_runs=True, flow_tags=None,
                       seed=None, add_local_measures=True):
     """See ``run_flow_on_task for a documentation``."""
-<<<<<<< HEAD
-    if(is_extension_model(model)):
-        flow = extension_to_flow(model)
-    else:
-        flow = sklearn_to_flow(model)
-=======
+
     # TODO: At some point in the future do not allow for arguments in old order (order changed 6-2018).
     if isinstance(model, OpenMLTask) and hasattr(task, 'fit') and hasattr(task, 'predict'):
         warnings.warn("The old argument order (task, model) is deprecated and will not be supported in the future. "
                       "Please use the order (model, task).", DeprecationWarning)
         task, model = model, task
-
-    flow = sklearn_to_flow(model)
->>>>>>> 906992a7
+        
+    if(is_extension_model(model)):
+        flow = extension_to_flow(model)
+    else:
+        flow = sklearn_to_flow(model)
 
     return run_flow_on_task(task=task, flow=flow,
                             avoid_duplicate_runs=avoid_duplicate_runs,
