--- conflicted
+++ resolved
@@ -502,16 +502,6 @@
             for i, tst_idx in enumerate(test_indices):
 
                 if task.class_labels is not None:
-<<<<<<< HEAD
-                    for j, _ in enumerate(task.class_labels):
-                        arff_line.append(proba_y.iloc[i][j])
-
-                    arff_line.append(pred_y[i])
-                    if isinstance(test_y, pd.DataFrame) or isinstance(test_y, pd.Series):
-                        arff_line.append(test_y.iloc[i])
-                    else:
-                        arff_line.append(test_y[i])
-=======
                     arff_line = format_prediction(
                         task=task,
                         repeat=rep_no,
@@ -522,7 +512,6 @@
                         truth=task.class_labels[test_y[i]],
                         proba=dict(zip(task.class_labels, proba_y[i])),
                     )
->>>>>>> 3d85fa7a
                 else:
                     raise ValueError("The task has no class labels")
 
@@ -535,10 +524,6 @@
 
         elif isinstance(task, OpenMLRegressionTask):
 
-<<<<<<< HEAD
-            for i, _ in enumerate(test_indices):
-                arff_line = [rep_no, fold_no, test_indices[i], pred_y[i], test_y.iloc[i]]
-=======
             for i in range(0, len(test_indices)):
                 arff_line = format_prediction(
                     task=task,
@@ -549,7 +534,6 @@
                     truth=test_y[i],
                 )
 
->>>>>>> 3d85fa7a
                 arff_datacontent.append(arff_line)
 
             if add_local_measures:
