import collections
import io
import json
import os
import shutil
import sys
import time
import warnings

import numpy as np
import sklearn.pipeline
import six
import xmltodict
import sklearn.metrics

import openml
import openml.utils
import openml._api_calls
from ..exceptions import PyOpenMLError, OpenMLServerNoResult
from .. import config
from ..flows import sklearn_to_flow, get_flow, flow_exists, _check_n_jobs, \
    _copy_server_fields, OpenMLFlow
from ..setups import setup_exists, initialize_model
from ..exceptions import OpenMLCacheException, OpenMLServerException
from ..tasks import OpenMLTask
from .run import OpenMLRun, _get_version_information
from .trace import OpenMLRunTrace, OpenMLTraceIteration


# _get_version_info, _get_dict and _create_setup_string are in run.py to avoid
# circular imports

RUNS_CACHE_DIR_NAME = 'runs'


<<<<<<< HEAD
def run_model_on_task(model, task, avoid_duplicate_runs=True, flow_tags=None,
                      seed=None):
=======
def run_model_on_task(task, model, avoid_duplicate_runs=True, flow_tags=None,
                      seed=None, add_local_measures=True):
>>>>>>> 5b1eb290
    """See ``run_flow_on_task for a documentation``."""
    # TODO: At some point in the future do not allow for arguments in old order (order changed 6-2018).
    if isinstance(model, OpenMLTask) and hasattr(task, 'fit') and hasattr(task, 'predict'):
        warnings.warn("The old argument order (task, model) is deprecated and will not be supported in the future. "
                      "Please use the order (model, task).", DeprecationWarning)
        task, model = model, task

    flow = sklearn_to_flow(model)

    return run_flow_on_task(task=task, flow=flow,
                            avoid_duplicate_runs=avoid_duplicate_runs,
                            flow_tags=flow_tags, seed=seed,
                            add_local_measures=add_local_measures)


<<<<<<< HEAD
def run_flow_on_task(flow, task, avoid_duplicate_runs=True, flow_tags=None,
                     seed=None):
=======
def run_flow_on_task(task, flow, avoid_duplicate_runs=True, flow_tags=None,
                     seed=None, add_local_measures=True):
>>>>>>> 5b1eb290
    """Run the model provided by the flow on the dataset defined by task.

    Takes the flow and repeat information into account. In case a flow is not
    yet published, it is published after executing the run (requires
    internet connection).

    Parameters
    ----------
    model : sklearn model
        A model which has a function fit(X,Y) and predict(X),
        all supervised estimators of scikit learn follow this definition of a model [1]
        [1](http://scikit-learn.org/stable/tutorial/statistical_inference/supervised_learning.html)
    task : OpenMLTask
        Task to perform. This may be an OpenMLFlow instead if the second argument is an OpenMLTask.
    avoid_duplicate_runs : bool
        If this flag is set to True, the run will throw an error if the
        setup/task combination is already present on the server. Works only
        if the flow is already published on the server. This feature requires an
        internet connection.
        This may be an OpenMLTask instead if the first argument is the OpenMLFlow.
    flow_tags : list(str)
        A list of tags that the flow should have at creation.
    seed: int
        Models that are not seeded will get this seed.
    add_local_measures : bool
        Determines whether to calculate a set of evaluation measures locally,
        to later verify server behaviour. Defaults to True

    Returns
    -------
    run : OpenMLRun
        Result of the run.
    """
    if flow_tags is not None and not isinstance(flow_tags, list):
        raise ValueError("flow_tags should be list")

    # TODO: At some point in the future do not allow for arguments in old order (order changed 6-2018).
    if isinstance(flow, OpenMLTask) and isinstance(task, OpenMLFlow):
        # We want to allow either order of argument (to avoid confusion).
        warnings.warn("The old argument order (Flow, model) is deprecated and will not be supported in the future. "
                      "Please use the order (model, Flow).", DeprecationWarning)
        task, flow = flow, task

    flow.model = _get_seeded_model(flow.model, seed=seed)

    # skips the run if it already exists and the user opts for this in the config file.
    # also, if the flow is not present on the server, the check is not needed.
    flow_id = flow_exists(flow.name, flow.external_version)
    if avoid_duplicate_runs and flow_id:
        flow_from_server = get_flow(flow_id)
        setup_id = setup_exists(flow_from_server, flow.model)
        ids = _run_exists(task.task_id, setup_id)
        if ids:
            raise PyOpenMLError("Run already exists in server. Run id(s): %s" %str(ids))
        _copy_server_fields(flow_from_server, flow)

    dataset = task.get_dataset()

    if task.class_labels is None:
        raise ValueError('The task has no class labels. This method currently '
                         'only works for tasks with class labels.')

    run_environment = _get_version_information()
    tags = ['openml-python', run_environment[1]]

    # execute the run
    res = _run_task_get_arffcontent(flow.model, task, add_local_measures=add_local_measures)

    # in case the flow not exists, we will get a "False" back (which can be
    if not isinstance(flow.flow_id, int) or flow_id == False:
        _publish_flow_if_necessary(flow)

    run = OpenMLRun(task_id=task.task_id, flow_id=flow.flow_id,
                    dataset_id=dataset.dataset_id, model=flow.model, tags=tags)
    run.parameter_settings = OpenMLRun._parse_parameters(flow)

    run.data_content, run.trace_content, run.trace_attributes, fold_evaluations, sample_evaluations = res
    # now we need to attach the detailed evaluations
    if task.task_type_id == 3:
        run.sample_evaluations = sample_evaluations
    else:
        run.fold_evaluations = fold_evaluations

    config.logger.info('Executed Task %d with Flow id: %d' % (task.task_id, run.flow_id))

    return run


def _publish_flow_if_necessary(flow):
    # try publishing the flow if one has to assume it doesn't exist yet. It
    # might fail because it already exists, then the flow is currently not
    # reused

        try:
            flow.publish()
        except OpenMLServerException as e:
            if e.message == "flow already exists":
                flow_id = openml.flows.flow_exists(flow.name,
                                                   flow.external_version)
                server_flow = get_flow(flow_id)
                openml.flows.flow._copy_server_fields(server_flow, flow)
                openml.flows.assert_flows_equal(flow, server_flow,
                                                ignore_parameter_values=True)
            else:
                raise e


def get_run_trace(run_id):
    """Get the optimization trace object for a given run id.

     Parameters
     ----------
     run_id : int

     Returns
     -------
     openml.runs.OpenMLTrace
    """

    trace_xml = openml._api_calls._perform_api_call('run/trace/%d' % run_id)
    run_trace = _create_trace_from_description(trace_xml)
    return run_trace


def initialize_model_from_run(run_id):
    '''
    Initialized a model based on a run_id (i.e., using the exact
    same parameter settings)

    Parameters
        ----------
        run_id : int
            The Openml run_id

        Returns
        -------
        model : sklearn model
            the scikitlearn model with all parameters initailized
    '''
    run = get_run(run_id)
    return initialize_model(run.setup_id)


def initialize_model_from_trace(run_id, repeat, fold, iteration=None):
    '''
    Initialize a model based on the parameters that were set
    by an optimization procedure (i.e., using the exact same
    parameter settings)

    Parameters
    ----------
    run_id : int
        The Openml run_id. Should contain a trace file, 
        otherwise a OpenMLServerException is raised

    repeat: int
        The repeat nr (column in trace file)

    fold: int
        The fold nr (column in trace file)

    iteration: int
        The iteration nr (column in trace file). If None, the
        best (selected) iteration will be searched (slow), 
        according to the selection criteria implemented in
        OpenMLRunTrace.get_selected_iteration

    Returns
    -------
    model : sklearn model
        the scikit-learn model with all parameters initailized
    '''
    run_trace = get_run_trace(run_id)

    if iteration is None:
        iteration = run_trace.get_selected_iteration(repeat, fold)

    request = (repeat, fold, iteration)
    if request not in run_trace.trace_iterations:
        raise ValueError('Combination repeat, fold, iteration not availavle')
    current = run_trace.trace_iterations[(repeat, fold, iteration)]

    search_model = initialize_model_from_run(run_id)
    if not isinstance(search_model, sklearn.model_selection._search.BaseSearchCV):
        raise ValueError('Deserialized flow not instance of ' \
                         'sklearn.model_selection._search.BaseSearchCV')
    base_estimator = search_model.estimator
    base_estimator.set_params(**current.get_parameters())
    return base_estimator


def _run_exists(task_id, setup_id):
    """Checks whether a task/setup combination is already present on the server.

    Parameters
    ----------
    task_id: int

    setup_id: int

    Returns
    -------
        Set run ids for runs where flow setup_id was run on task_id. Empty
        set if it wasn't run yet.
    """
    if setup_id <= 0:
        # openml setups are in range 1-inf
        return set()

    try:
        result = list_runs(task=[task_id], setup=[setup_id])
        if len(result) > 0:
            return set(result.keys())
        else:
            return set()
    except OpenMLServerException as exception:
        # error code 512 implies no results. This means the run does not exist yet
        assert(exception.code == 512)
        return set()


def _get_seeded_model(model, seed=None):
    """Sets all the non-seeded components of a model with a seed.
       Models that are already seeded will maintain the seed. In
       this case, only integer seeds are allowed (An exception
       is thrown when a RandomState was used as seed)

        Parameters
        ----------
        model : sklearn model
            The model to be seeded
        seed : int
            The seed to initialize the RandomState with. Unseeded subcomponents
            will be seeded with a random number from the RandomState.

        Returns
        -------
        model : sklearn model
            a version of the model where all (sub)components have
            a seed
    """

    def _seed_current_object(current_value):
        if isinstance(current_value, int):  # acceptable behaviour
            return False
        elif isinstance(current_value, np.random.RandomState):
            raise ValueError(
                'Models initialized with a RandomState object are not supported. Please seed with an integer. ')
        elif current_value is not None:
            raise ValueError(
                'Models should be seeded with int or None (this should never happen). ')
        else:
            return True

    rs = np.random.RandomState(seed)
    model_params = model.get_params()
    random_states = {}
    for param_name in sorted(model_params):
        if 'random_state' in param_name:
            currentValue = model_params[param_name]
            # important to draw the value at this point (and not in the if statement)
            # this way we guarantee that if a different set of subflows is seeded,
            # the same number of the random generator is used
            newValue = rs.randint(0, 2**16)
            if _seed_current_object(currentValue):
                random_states[param_name] = newValue

        # Also seed CV objects!
        elif isinstance(model_params[param_name],
                        sklearn.model_selection.BaseCrossValidator):
            if not hasattr(model_params[param_name], 'random_state'):
                continue

            currentValue = model_params[param_name].random_state
            newValue = rs.randint(0, 2 ** 16)
            if _seed_current_object(currentValue):
                model_params[param_name].random_state = newValue

    model.set_params(**random_states)
    return model


def _prediction_to_row(rep_no, fold_no, sample_no, row_id, correct_label,
                       predicted_label, predicted_probabilities, class_labels,
                       model_classes_mapping):
    """Util function that turns probability estimates of a classifier for a given
        instance into the right arff format to upload to openml.

        Parameters
        ----------
        rep_no : int
            The repeat of the experiment (0-based; in case of 1 time CV, always 0)
        fold_no : int
            The fold nr of the experiment (0-based; in case of holdout, always 0)
        sample_no : int
            In case of learning curves, the index of the subsample (0-based; in case of no learning curve, always 0)
        row_id : int
            row id in the initial dataset
        correct_label : str
            original label of the instance
        predicted_label : str
            the label that was predicted
        predicted_probabilities : array (size=num_classes)
            probabilities per class
        class_labels : array (size=num_classes)
        model_classes_mapping : list
            A list of classes the model produced.
            Obtained by BaseEstimator.classes_

        Returns
        -------
        arff_line : list
            representation of the current prediction in OpenML format
        """
    if not isinstance(rep_no, (int, np.integer)): raise ValueError('rep_no should be int')
    if not isinstance(fold_no, (int, np.integer)): raise ValueError('fold_no should be int')
    if not isinstance(sample_no, (int, np.integer)): raise ValueError('sample_no should be int')
    if not isinstance(row_id, (int, np.integer)): raise ValueError('row_id should be int')
    if not len(predicted_probabilities) == len(model_classes_mapping):
        raise ValueError('len(predicted_probabilities) != len(class_labels)')

    arff_line = [rep_no, fold_no, sample_no, row_id]
    for class_label_idx in range(len(class_labels)):
        if class_label_idx in model_classes_mapping:
            index = np.where(model_classes_mapping == class_label_idx)[0][0]  # TODO: WHY IS THIS 2D???
            arff_line.append(predicted_probabilities[index])
        else:
            arff_line.append(0.0)

    arff_line.append(class_labels[predicted_label])
    arff_line.append(correct_label)
    return arff_line


def _run_task_get_arffcontent(model, task, add_local_measures):

    def _prediction_to_probabilities(y, model_classes):
        # y: list or numpy array of predictions
        # model_classes: sklearn classifier mapping from original array id to prediction index id
        if not isinstance(model_classes, list):
            raise ValueError('please convert model classes to list prior to calling this fn')
        result = np.zeros((len(y), len(model_classes)), dtype=np.float32)
        for obs, prediction_idx in enumerate(y):
            array_idx = model_classes.index(prediction_idx)
            result[obs][array_idx] = 1.0
        return result

    arff_datacontent = []
    arff_tracecontent = []
    # stores fold-based evaluation measures. In case of a sample based task,
    # this information is multiple times overwritten, but due to the ordering
    # of tne loops, eventually it contains the information based on the full
    # dataset size
    user_defined_measures_per_fold = collections.defaultdict(lambda: collections.defaultdict(dict))
    # stores sample-based evaluation measures (sublevel of fold-based)
    # will also be filled on a non sample-based task, but the information
    # is the same as the fold-based measures, and disregarded in that case
    user_defined_measures_per_sample = collections.defaultdict(lambda: collections.defaultdict(lambda: collections.defaultdict(dict)))

    # sys.version_info returns a tuple, the following line compares the entry of tuples
    # https://docs.python.org/3.6/reference/expressions.html#value-comparisons
    can_measure_runtime = sys.version_info[:2] >= (3, 3) and _check_n_jobs(model)
    # TODO use different iterator to only provide a single iterator (less
    # methods, less maintenance, less confusion)
    num_reps, num_folds, num_samples = task.get_split_dimensions()

    for rep_no in range(num_reps):
        for fold_no in range(num_folds):
            for sample_no in range(num_samples):
                model_fold = sklearn.base.clone(model, safe=True)
                res = _run_model_on_fold(model_fold, task, rep_no, fold_no, sample_no,
                                         can_measure_runtime=can_measure_runtime,
                                         add_local_measures=add_local_measures)
                arff_datacontent_fold, arff_tracecontent_fold, user_defined_measures_fold, model_fold = res

                arff_datacontent.extend(arff_datacontent_fold)
                arff_tracecontent.extend(arff_tracecontent_fold)

                for measure in user_defined_measures_fold:
                    user_defined_measures_per_fold[measure][rep_no][fold_no] = user_defined_measures_fold[measure]
                    user_defined_measures_per_sample[measure][rep_no][fold_no][sample_no] = user_defined_measures_fold[measure]

    # Note that we need to use a fitted model (i.e., model_fold, and not model) here,
    # to ensure it contains the hyperparameter data (in cv_results_)
    if isinstance(model_fold, sklearn.model_selection._search.BaseSearchCV):
        # arff_tracecontent is already set
        arff_trace_attributes = _extract_arfftrace_attributes(model_fold)
    else:
        arff_tracecontent = None
        arff_trace_attributes = None

    return arff_datacontent, \
           arff_tracecontent, \
           arff_trace_attributes, \
           user_defined_measures_per_fold, \
           user_defined_measures_per_sample


def _run_model_on_fold(model, task, rep_no, fold_no, sample_no, can_measure_runtime, add_local_measures):
    """Internal function that executes a model on a fold (and possibly
       subsample) of the dataset. It returns the data that is necessary
       to construct the OpenML Run object (potentially over more than
       one folds). Is used by run_task_get_arff_content. Do not use this
       function unless you know what you are doing.

        Parameters
        ----------
        model : sklearn model
            The UNTRAINED model to run
        task : OpenMLTask
            The task to run the model on
        rep_no : int
            The repeat of the experiment (0-based; in case of 1 time CV,
            always 0)
        fold_no : int
            The fold nr of the experiment (0-based; in case of holdout,
            always 0)
        sample_no : int
            In case of learning curves, the index of the subsample (0-based;
            in case of no learning curve, always 0)
        can_measure_runtime : bool
            Wether we are allowed to measure runtime (requires: Single node
            computation and Python >= 3.3)
        add_local_measures : bool
            Determines whether to calculate a set of measures (i.e., predictive
            accuracy) locally, to later verify server behaviour

        Returns
        -------
        arff_datacontent : List[List]
            Arff representation (list of lists) of the predictions that were
            generated by this fold (for putting in predictions.arff)
        arff_tracecontent :  List[List]
            Arff representation (list of lists) of the trace data that was
            generated by this fold (for putting in trace.arff)
        user_defined_measures : Dict[float]
            User defined measures that were generated on this fold
        model : sklearn model
            The model trained on this fold
    """
    def _prediction_to_probabilities(y, model_classes):
        # y: list or numpy array of predictions
        # model_classes: sklearn classifier mapping from original array id to prediction index id
        if not isinstance(model_classes, list):
            raise ValueError('please convert model classes to list prior to calling this fn')
        result = np.zeros((len(y), len(model_classes)), dtype=np.float32)
        for obs, prediction_idx in enumerate(y):
            array_idx = model_classes.index(prediction_idx)
            result[obs][array_idx] = 1.0
        return result

    # TODO: if possible, give a warning if model is already fitted (acceptable in case of custom experimentation,
    # but not desirable if we want to upload to OpenML).

    train_indices, test_indices = task.get_train_test_split_indices(repeat=rep_no,
                                                                    fold=fold_no,
                                                                    sample=sample_no)

    X, Y = task.get_X_and_y()
    trainX = X[train_indices]
    trainY = Y[train_indices]
    testX = X[test_indices]
    testY = Y[test_indices]
    user_defined_measures = dict()

    try:
        # for measuring runtime. Only available since Python 3.3
        if can_measure_runtime:
            modelfit_starttime = time.process_time()
        model.fit(trainX, trainY)

        if can_measure_runtime:
            modelfit_duration = (time.process_time() - modelfit_starttime) * 1000
            user_defined_measures['usercpu_time_millis_training'] = modelfit_duration
    except AttributeError as e:
        # typically happens when training a regressor on classification task
        raise PyOpenMLError(str(e))

    # extract trace, if applicable
    arff_tracecontent = []
    if isinstance(model, sklearn.model_selection._search.BaseSearchCV):
        arff_tracecontent.extend(_extract_arfftrace(model, rep_no, fold_no))

    # search for model classes_ (might differ depending on modeltype)
    # first, pipelines are a special case (these don't have a classes_
    # object, but rather borrows it from the last step. We do this manually,
    # because of the BaseSearch check)
    if isinstance(model, sklearn.pipeline.Pipeline):
        used_estimator = model.steps[-1][-1]
    else:
        used_estimator = model

    if isinstance(used_estimator, sklearn.model_selection._search.BaseSearchCV):
        model_classes = used_estimator.best_estimator_.classes_
    else:
        model_classes = used_estimator.classes_

    if can_measure_runtime:
        modelpredict_starttime = time.process_time()

    PredY = model.predict(testX)
    try:
        ProbaY = model.predict_proba(testX)
    except AttributeError:
        ProbaY = _prediction_to_probabilities(PredY, list(model_classes))

    if can_measure_runtime:
        modelpredict_duration = (time.process_time() - modelpredict_starttime) * 1000
        user_defined_measures['usercpu_time_millis_testing'] = modelpredict_duration
        user_defined_measures['usercpu_time_millis'] = modelfit_duration + modelpredict_duration

    if ProbaY.shape[1] != len(task.class_labels):
        warnings.warn("Repeat %d Fold %d: estimator only predicted for %d/%d classes!" % (rep_no, fold_no, ProbaY.shape[1], len(task.class_labels)))

    # add client-side calculated metrics. These might be used on the server as consistency check
    def _calculate_local_measure(sklearn_fn, openml_name):
        user_defined_measures[openml_name] = sklearn_fn(testY, PredY)

    if add_local_measures:
        _calculate_local_measure(sklearn.metrics.accuracy_score, 'predictive_accuracy')

    arff_datacontent = []
    for i in range(0, len(test_indices)):
        arff_line = _prediction_to_row(rep_no, fold_no, sample_no,
                                       test_indices[i], task.class_labels[testY[i]],
                                       PredY[i], ProbaY[i], task.class_labels, model_classes)
        arff_datacontent.append(arff_line)
    return arff_datacontent, arff_tracecontent, user_defined_measures, model


def _extract_arfftrace(model, rep_no, fold_no):
    if not isinstance(model, sklearn.model_selection._search.BaseSearchCV):
        raise ValueError('model should be instance of'\
                         ' sklearn.model_selection._search.BaseSearchCV')
    if not hasattr(model, 'cv_results_'):
        raise ValueError('model should contain `cv_results_`')

    arff_tracecontent = []
    for itt_no in range(0, len(model.cv_results_['mean_test_score'])):
        # we use the string values for True and False, as it is defined in this way by the OpenML server
        selected = 'false'
        if itt_no == model.best_index_:
            selected = 'true'
        test_score = model.cv_results_['mean_test_score'][itt_no]
        arff_line = [rep_no, fold_no, itt_no, test_score, selected]
        for key in model.cv_results_:
            if key.startswith('param_'):
                serialized_value = json.dumps(model.cv_results_[key][itt_no])
                arff_line.append(serialized_value)
        arff_tracecontent.append(arff_line)
    return arff_tracecontent


def _extract_arfftrace_attributes(model):
    if not isinstance(model, sklearn.model_selection._search.BaseSearchCV):
        raise ValueError('model should be instance of'\
                         ' sklearn.model_selection._search.BaseSearchCV')
    if not hasattr(model, 'cv_results_'):
        raise ValueError('model should contain `cv_results_`')

    # attributes that will be in trace arff, regardless of the model
    trace_attributes = [('repeat', 'NUMERIC'),
                        ('fold', 'NUMERIC'),
                        ('iteration', 'NUMERIC'),
                        ('evaluation', 'NUMERIC'),
                        ('selected', ['true', 'false'])]

    # model dependent attributes for trace arff
    for key in model.cv_results_:
        if key.startswith('param_'):
            # supported types should include all types, including bool, int float
            supported_basic_types = (bool, int, float, six.string_types)
            for param_value in model.cv_results_[key]:
                if isinstance(param_value, supported_basic_types) or param_value is None:
                    # basic string values
                    type = 'STRING'
                elif isinstance(param_value, list) and all(isinstance(i, int) for i in param_value):
                    # list of integers
                    type = 'STRING'
                else:
                    raise TypeError('Unsupported param type in param grid: %s' %key)

            # we renamed the attribute param to parameter, as this is a required
            # OpenML convention
            attribute = ("parameter_" + key[6:], type)
            trace_attributes.append(attribute)
    return trace_attributes


def get_runs(run_ids):
    """Gets all runs in run_ids list.

    Parameters
    ----------
    run_ids : list of ints

    Returns
    -------
    runs : list of OpenMLRun
        List of runs corresponding to IDs, fetched from the server.
    """

    runs = []
    for run_id in run_ids:
        runs.append(get_run(run_id))
    return runs


def get_run(run_id):
    """Gets run corresponding to run_id.

    Parameters
    ----------
    run_id : int

    Returns
    -------
    run : OpenMLRun
        Run corresponding to ID, fetched from the server.
    """
    run_dir = openml.utils._create_cache_directory_for_id(RUNS_CACHE_DIR_NAME, run_id)
    run_file = os.path.join(run_dir, "description.xml")

    if not os.path.exists(run_dir):
        os.makedirs(run_dir)

    try:
        return _get_cached_run(run_id)

    except (OpenMLCacheException):
        run_xml = openml._api_calls._perform_api_call("run/%d" % run_id)
        with io.open(run_file, "w", encoding='utf8') as fh:
            fh.write(run_xml)

    run = _create_run_from_xml(run_xml)

    return run


def _create_run_from_xml(xml, from_server=True):
    """Create a run object from xml returned from server.

    Parameters
    ----------
    run_xml : string
        XML describing a run.

    Returns
    -------
    run : OpenMLRun
        New run object representing run_xml.
    """
    
    def obtain_field(xml_obj, fieldname, from_server, cast=None):
        # this function can be used to check whether a field is present in an object.
        # if it is not present, either returns None or throws an error (this is
        # usually done if the xml comes from the server)
        if fieldname in xml_obj:
            if cast is not None:
                return cast(xml_obj[fieldname])
            return xml_obj[fieldname]
        elif not from_server:
            return None
        else:
            raise AttributeError('Run XML does not contain required (server) field: ', fieldname)

    run = xmltodict.parse(xml, force_list=['oml:file', 'oml:evaluation', 'oml:parameter_setting'])["oml:run"]
    run_id = obtain_field(run, 'oml:run_id', from_server, cast=int)
    uploader = obtain_field(run, 'oml:uploader', from_server, cast=int)
    uploader_name = obtain_field(run, 'oml:uploader_name', from_server)
    task_id = int(run['oml:task_id'])
    task_type = obtain_field(run, 'oml:task_type', from_server)

    # even with the server requirement this field may be empty. 
    if 'oml:task_evaluation_measure' in run:
        task_evaluation_measure = run['oml:task_evaluation_measure']
    else:
        task_evaluation_measure = None

    flow_id = int(run['oml:flow_id'])
    flow_name = obtain_field(run, 'oml:flow_name', from_server)
    setup_id = obtain_field(run, 'oml:setup_id', from_server, cast=int)
    setup_string = obtain_field(run, 'oml:setup_string', from_server)

    parameters = []
    if 'oml:parameter_setting' in run:
        obtained_parameter_settings = run['oml:parameter_setting']
        for parameter_dict in obtained_parameter_settings:
            current_parameter = collections.OrderedDict()
            current_parameter['oml:name'] = parameter_dict['oml:name']
            current_parameter['oml:value'] = parameter_dict['oml:value']
            if 'oml:component' in parameter_dict:
                current_parameter['oml:component'] = parameter_dict['oml:component']
            parameters.append(current_parameter)

    if 'oml:input_data' in run:
        dataset_id = int(run['oml:input_data']['oml:dataset']['oml:did'])
    elif not from_server:
        dataset_id = None

    files = dict()
    evaluations = dict()
    fold_evaluations = collections.defaultdict(lambda: collections.defaultdict(dict))
    sample_evaluations = collections.defaultdict(lambda: collections.defaultdict(lambda: collections.defaultdict(dict)))
    if 'oml:output_data' not in run:
        if from_server:
            raise ValueError('Run does not contain output_data (OpenML server error?)')
    else:
        output_data = run['oml:output_data']
        if 'oml:file' in output_data:
            # multiple files, the normal case
            for file_dict in output_data['oml:file']:
                    files[file_dict['oml:name']] = int(file_dict['oml:file_id'])
        if 'oml:evaluation' in output_data:
            # in normal cases there should be evaluations, but in case there
            # was an error these could be absent
            for evaluation_dict in output_data['oml:evaluation']:
                key = evaluation_dict['oml:name']
                if 'oml:value' in evaluation_dict:
                    value = float(evaluation_dict['oml:value'])
                elif 'oml:array_data' in evaluation_dict:
                    value = evaluation_dict['oml:array_data']
                else:
                    raise ValueError('Could not find keys "value" or "array_data" '
                                     'in %s' % str(evaluation_dict.keys()))
                if '@repeat' in evaluation_dict and '@fold' in evaluation_dict and '@sample' in evaluation_dict:
                    repeat = int(evaluation_dict['@repeat'])
                    fold = int(evaluation_dict['@fold'])
                    sample = int(evaluation_dict['@sample'])
                    repeat_dict = sample_evaluations[key]
                    fold_dict = repeat_dict[repeat]
                    sample_dict = fold_dict[fold]
                    sample_dict[sample] = value
                elif '@repeat' in evaluation_dict and '@fold' in evaluation_dict:
                    repeat = int(evaluation_dict['@repeat'])
                    fold = int(evaluation_dict['@fold'])
                    repeat_dict = fold_evaluations[key]
                    fold_dict = repeat_dict[repeat]
                    fold_dict[fold] = value
                else:
                    evaluations[key] = value

    if 'description' not in files and from_server is True:
        raise ValueError('No description file for run %d in run '
                         'description XML' % run_id)

    if 'predictions' not in files and from_server is True:
        task = openml.tasks.get_task(task_id)
        if task.task_type_id == 8:
            raise NotImplementedError(
                'Subgroup discovery tasks are not yet supported.'
            )
        else:
            # JvR: actually, I am not sure whether this error should be raised.
            # a run can consist without predictions. But for now let's keep it
            # Matthias: yes, it should stay as long as we do not really handle
            # this stuff
            raise ValueError('No prediction files for run %d in run '
                             'description XML' % run_id)

    tags = openml.utils.extract_xml_tags('oml:tag', run)

    return OpenMLRun(run_id=run_id, uploader=uploader,
                     uploader_name=uploader_name, task_id=task_id,
                     task_type=task_type,
                     task_evaluation_measure=task_evaluation_measure,
                     flow_id=flow_id, flow_name=flow_name,
                     setup_id=setup_id, setup_string=setup_string,
                     parameter_settings=parameters,
                     dataset_id=dataset_id, output_files=files,
                     evaluations=evaluations,
                     fold_evaluations=fold_evaluations,
                     sample_evaluations=sample_evaluations,
                     tags=tags)


def _create_trace_from_description(xml):
    result_dict = xmltodict.parse(xml, force_list=('oml:trace_iteration',))['oml:trace']

    run_id = result_dict['oml:run_id']
    trace = dict()

    if 'oml:trace_iteration' not in result_dict:
        raise ValueError('Run does not contain valid trace. ')

    assert type(result_dict['oml:trace_iteration']) == list, \
        type(result_dict['oml:trace_iteration'])

    for itt in result_dict['oml:trace_iteration']:
        repeat = int(itt['oml:repeat'])
        fold = int(itt['oml:fold'])
        iteration = int(itt['oml:iteration'])
        setup_string = json.loads(itt['oml:setup_string'])
        evaluation = float(itt['oml:evaluation'])

        selectedValue = itt['oml:selected']
        if selectedValue == 'true':
            selected = True
        elif selectedValue == 'false':
            selected = False
        else:
            raise ValueError('expected {"true", "false"} value for '\
                             'selected field, received: %s' %selectedValue)

        current = OpenMLTraceIteration(repeat, fold, iteration,
                                        setup_string, evaluation,
                                        selected)
        trace[(repeat, fold, iteration)] = current

    return OpenMLRunTrace(run_id, trace)


def _create_trace_from_arff(arff_obj):
    """
    Creates a trace file from arff obj (for example, generated by a local run)

    Parameters
    ----------
    arff_obj : dict
        LIAC arff obj, dict containing attributes, relation, data and description

    Returns
    -------
    run : OpenMLRunTrace
        Object containing None for run id and a dict containing the trace iterations
    """
    trace = dict()
    attribute_idx = {att[0]: idx for idx, att in enumerate(arff_obj['attributes'])}
    for required_attribute in ['repeat', 'fold', 'iteration', 'evaluation', 'selected']:
        if required_attribute not in attribute_idx:
            raise ValueError('arff misses required attribute: %s' %required_attribute)

    for itt in arff_obj['data']:
        repeat = int(itt[attribute_idx['repeat']])
        fold = int(itt[attribute_idx['fold']])
        iteration = int(itt[attribute_idx['iteration']])
        evaluation = float(itt[attribute_idx['evaluation']])
        selectedValue = itt[attribute_idx['selected']]
        if selectedValue == 'true':
            selected = True
        elif selectedValue == 'false':
            selected = False
        else:
            raise ValueError('expected {"true", "false"} value for selected field, received: %s' % selectedValue)

        # TODO: if someone needs it, he can use the parameter
        # fields to revive the setup_string as well
        # However, this is usually done by the OpenML server
        # and if we are going to duplicate this functionality
        # it needs proper testing

        current = OpenMLTraceIteration(repeat, fold, iteration, None, evaluation, selected)
        trace[(repeat, fold, iteration)] = current

    return OpenMLRunTrace(None, trace)


def _get_cached_run(run_id):
    """Load a run from the cache."""
    run_cache_dir = openml.utils._create_cache_directory_for_id(
        RUNS_CACHE_DIR_NAME, run_id,
    )
    try:
        run_file = os.path.join(run_cache_dir, "description.xml")
        with io.open(run_file, encoding='utf8') as fh:
            run = _create_run_from_xml(xml=fh.read())
        return run

    except (OSError, IOError):
        raise OpenMLCacheException("Run file for run id %d not "
                                   "cached" % run_id)


def list_runs(offset=None, size=None, id=None, task=None, setup=None,
              flow=None, uploader=None, tag=None, display_errors=False, **kwargs):

    """
    List all runs matching all of the given filters.
    (Supports large amount of results)

    Parameters
    ----------
    offset : int, optional
        the number of runs to skip, starting from the first
    size : int, optional
        the maximum number of runs to show

    id : list, optional

    task : list, optional

    setup: list, optional

    flow : list, optional

    uploader : list, optional

    tag : str, optional

    display_errors : bool, optional (default=None)
        Whether to list runs which have an error (for example a missing
        prediction file).

    kwargs: dict, optional
        Legal filter operators: task_type.

    Returns
    -------
    dict
        List of found runs.
    """

    return openml.utils._list_all(_list_runs, offset=offset, size=size, id=id, task=task, setup=setup,
                                  flow=flow, uploader=uploader, tag=tag, display_errors=display_errors, **kwargs)


def _list_runs(id=None, task=None, setup=None,
               flow=None, uploader=None, display_errors=False, **kwargs):

    """
    Perform API call `/run/list/{filters}'
    <https://www.openml.org/api_docs/#!/run/get_run_list_filters>`

    Parameters
    ----------
    The arguments that are lists are separated from the single value
    ones which are put into the kwargs.
    display_errors is also separated from the kwargs since it has a
    default value.

    id : list, optional

    task : list, optional

    setup: list, optional

    flow : list, optional

    uploader : list, optional

    display_errors : bool, optional (default=None)
        Whether to list runs which have an error (for example a missing
        prediction file).

    kwargs: dict, optional
        Legal filter operators: task_type.

    Returns
    -------
    dict
        List of found runs.
    """

    api_call = "run/list"
    if kwargs is not None:
        for operator, value in kwargs.items():
            api_call += "/%s/%s" % (operator, value)
    if id is not None:
        api_call += "/run/%s" % ','.join([str(int(i)) for i in id])
    if task is not None:
        api_call += "/task/%s" % ','.join([str(int(i)) for i in task])
    if setup is not None:
        api_call += "/setup/%s" % ','.join([str(int(i)) for i in setup])
    if flow is not None:
        api_call += "/flow/%s" % ','.join([str(int(i)) for i in flow])
    if uploader is not None:
        api_call += "/uploader/%s" % ','.join([str(int(i)) for i in uploader])
    if display_errors:
        api_call += "/show_errors/true"
    return __list_runs(api_call)


def __list_runs(api_call):
    """Helper function to parse API calls which are lists of runs"""
    xml_string = openml._api_calls._perform_api_call(api_call)
    runs_dict = xmltodict.parse(xml_string, force_list=('oml:run',))
    # Minimalistic check if the XML is useful
    if 'oml:runs' not in runs_dict:
        raise ValueError('Error in return XML, does not contain "oml:runs": %s'
                         % str(runs_dict))
    elif '@xmlns:oml' not in runs_dict['oml:runs']:
        raise ValueError('Error in return XML, does not contain '
                         '"oml:runs"/@xmlns:oml: %s'
                         % str(runs_dict))
    elif runs_dict['oml:runs']['@xmlns:oml'] != 'http://openml.org/openml':
        raise ValueError('Error in return XML, value of  '
                         '"oml:runs"/@xmlns:oml is not '
                         '"http://openml.org/openml": %s'
                         % str(runs_dict))

    assert type(runs_dict['oml:runs']['oml:run']) == list, \
        type(runs_dict['oml:runs'])

    runs = dict()
    for run_ in runs_dict['oml:runs']['oml:run']:
        run_id = int(run_['oml:run_id'])
        run = {'run_id': run_id,
               'task_id': int(run_['oml:task_id']),
               'setup_id': int(run_['oml:setup_id']),
               'flow_id': int(run_['oml:flow_id']),
               'uploader': int(run_['oml:uploader'])}

        runs[run_id] = run

    return runs<|MERGE_RESOLUTION|>--- conflicted
+++ resolved
@@ -33,13 +33,8 @@
 RUNS_CACHE_DIR_NAME = 'runs'
 
 
-<<<<<<< HEAD
 def run_model_on_task(model, task, avoid_duplicate_runs=True, flow_tags=None,
-                      seed=None):
-=======
-def run_model_on_task(task, model, avoid_duplicate_runs=True, flow_tags=None,
                       seed=None, add_local_measures=True):
->>>>>>> 5b1eb290
     """See ``run_flow_on_task for a documentation``."""
     # TODO: At some point in the future do not allow for arguments in old order (order changed 6-2018).
     if isinstance(model, OpenMLTask) and hasattr(task, 'fit') and hasattr(task, 'predict'):
@@ -55,13 +50,8 @@
                             add_local_measures=add_local_measures)
 
 
-<<<<<<< HEAD
 def run_flow_on_task(flow, task, avoid_duplicate_runs=True, flow_tags=None,
-                     seed=None):
-=======
-def run_flow_on_task(task, flow, avoid_duplicate_runs=True, flow_tags=None,
                      seed=None, add_local_measures=True):
->>>>>>> 5b1eb290
     """Run the model provided by the flow on the dataset defined by task.
 
     Takes the flow and repeat information into account. In case a flow is not
