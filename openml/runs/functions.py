# License: BSD 3-Clause

from collections import OrderedDict
import io
import itertools
import os
from typing import Any, List, Dict, Optional, Set, Tuple, Union, TYPE_CHECKING  # noqa F401
import warnings

import sklearn.metrics
import xmltodict
import pandas as pd

import openml
import openml.utils
import openml._api_calls
from openml.exceptions import PyOpenMLError
from openml.extensions import get_extension_by_model
from openml import config
from openml.flows.flow import _copy_server_fields
from ..flows import get_flow, flow_exists, OpenMLFlow
from ..setups import setup_exists, initialize_model
from ..exceptions import OpenMLCacheException, OpenMLServerException, OpenMLRunsExistError
from ..tasks import (
    OpenMLTask,
    OpenMLClassificationTask,
    OpenMLClusteringTask,
    OpenMLRegressionTask,
    OpenMLSupervisedTask,
    OpenMLLearningCurveTask,
)
from .run import OpenMLRun
from .trace import OpenMLRunTrace
from ..tasks import TaskTypeEnum, get_task

# Avoid import cycles: https://mypy.readthedocs.io/en/latest/common_issues.html#import-cycles
if TYPE_CHECKING:
    from openml.extensions.extension_interface import Extension

# get_dict is in run.py to avoid circular imports

RUNS_CACHE_DIR_NAME = "runs"


def run_model_on_task(
    model: Any,
    task: Union[int, str, OpenMLTask],
    avoid_duplicate_runs: bool = True,
    flow_tags: List[str] = None,
    seed: int = None,
    add_local_measures: bool = True,
    upload_flow: bool = False,
    return_flow: bool = False,
    dataset_format: str = 'dataframe',
) -> Union[OpenMLRun, Tuple[OpenMLRun, OpenMLFlow]]:
    """Run the model on the dataset defined by the task.

    Parameters
    ----------
    model : sklearn model
        A model which has a function fit(X,Y) and predict(X),
        all supervised estimators of scikit learn follow this definition of a model [1]
        [1](http://scikit-learn.org/stable/tutorial/statistical_inference/supervised_learning.html)
    task : OpenMLTask or int or str
        Task to perform or Task id.
        This may be a model instead if the first argument is an OpenMLTask.
    avoid_duplicate_runs : bool, optional (default=True)
        If True, the run will throw an error if the setup/task combination is already present on
        the server. This feature requires an internet connection.
    flow_tags : List[str], optional (default=None)
        A list of tags that the flow should have at creation.
    seed: int, optional (default=None)
        Models that are not seeded will get this seed.
    add_local_measures : bool, optional (default=True)
        Determines whether to calculate a set of evaluation measures locally,
        to later verify server behaviour.
    upload_flow : bool (default=False)
        If True, upload the flow to OpenML if it does not exist yet.
        If False, do not upload the flow to OpenML.
    return_flow : bool (default=False)
        If True, returns the OpenMLFlow generated from the model in addition to the OpenMLRun.
    dataset_format : str (default='dataframe')
        If 'array', the dataset is passed to the model as a numpy array.
        If 'dataframe', the dataset is passed to the model as a pandas dataframe.

    Returns
    -------
    run : OpenMLRun
        Result of the run.
    flow : OpenMLFlow (optional, only if `return_flow` is True).
        Flow generated from the model.
    """

    # TODO: At some point in the future do not allow for arguments in old order (6-2018).
    # Flexibility currently still allowed due to code-snippet in OpenML100 paper (3-2019).
    # When removing this please also remove the method `is_estimator` from the extension
    # interface as it is only used here (MF, 3-2019)
    if isinstance(model, (int, str, OpenMLTask)):
        warnings.warn(
            "The old argument order (task, model) is deprecated and "
            "will not be supported in the future. Please use the "
            "order (model, task).",
            DeprecationWarning,
        )
        task, model = model, task

    extension = get_extension_by_model(model, raise_if_no_extension=True)
    if extension is None:
        # This should never happen and is only here to please mypy will be gone soon once the
        # whole function is removed
        raise TypeError(extension)

    flow = extension.model_to_flow(model)

    def get_task_and_type_conversion(task: Union[int, str, OpenMLTask]) -> OpenMLTask:
        if isinstance(task, (int, str)):
            return get_task(int(task))
        else:
            return task

    task = get_task_and_type_conversion(task)

    run = run_flow_on_task(
        task=task,
        flow=flow,
        avoid_duplicate_runs=avoid_duplicate_runs,
        flow_tags=flow_tags,
        seed=seed,
        add_local_measures=add_local_measures,
        upload_flow=upload_flow,
        dataset_format=dataset_format,
    )
    if return_flow:
        return run, flow
    return run


def run_flow_on_task(
    flow: OpenMLFlow,
    task: OpenMLTask,
    avoid_duplicate_runs: bool = True,
    flow_tags: List[str] = None,
    seed: int = None,
    add_local_measures: bool = True,
    upload_flow: bool = False,
    dataset_format: str = 'dataframe',
) -> OpenMLRun:

    """Run the model provided by the flow on the dataset defined by task.

    Takes the flow and repeat information into account.
    The Flow may optionally be published.

    Parameters
    ----------
    flow : OpenMLFlow
        A flow wraps a machine learning model together with relevant information.
        The model has a function fit(X,Y) and predict(X),
        all supervised estimators of scikit learn follow this definition of a model [1]
        [1](http://scikit-learn.org/stable/tutorial/statistical_inference/supervised_learning.html)
    task : OpenMLTask
        Task to perform. This may be an OpenMLFlow instead if the first argument is an OpenMLTask.
    avoid_duplicate_runs : bool, optional (default=True)
        If True, the run will throw an error if the setup/task combination is already present on
        the server. This feature requires an internet connection.
    avoid_duplicate_runs : bool, optional (default=True)
        If True, the run will throw an error if the setup/task combination is already present on
        the server. This feature requires an internet connection.
    flow_tags : List[str], optional (default=None)
        A list of tags that the flow should have at creation.
    seed: int, optional (default=None)
        Models that are not seeded will get this seed.
    add_local_measures : bool, optional (default=True)
        Determines whether to calculate a set of evaluation measures locally,
        to later verify server behaviour.
    upload_flow : bool (default=False)
        If True, upload the flow to OpenML if it does not exist yet.
        If False, do not upload the flow to OpenML.
    dataset_format : str (default='dataframe')
        If 'array', the dataset is passed to the model as a numpy array.
        If 'dataframe', the dataset is passed to the model as a pandas dataframe.

    Returns
    -------
    run : OpenMLRun
        Result of the run.
    """
    if flow_tags is not None and not isinstance(flow_tags, list):
        raise ValueError("flow_tags should be a list")

    # TODO: At some point in the future do not allow for arguments in old order (changed 6-2018).
    # Flexibility currently still allowed due to code-snippet in OpenML100 paper (3-2019).
    if isinstance(flow, OpenMLTask) and isinstance(task, OpenMLFlow):
        # We want to allow either order of argument (to avoid confusion).
        warnings.warn(
            "The old argument order (Flow, model) is deprecated and "
            "will not be supported in the future. Please use the "
            "order (model, Flow).",
            DeprecationWarning,
        )
        task, flow = flow, task

    if task.task_id is None:
        raise ValueError("The task should be published at OpenML")

    if flow.model is None:
        flow.model = flow.extension.flow_to_model(flow)
    flow.model = flow.extension.seed_model(flow.model, seed=seed)

    # We only need to sync with the server right now if we want to upload the flow,
    # or ensure no duplicate runs exist. Otherwise it can be synced at upload time.
    flow_id = None
    if upload_flow or avoid_duplicate_runs:
        flow_id = flow_exists(flow.name, flow.external_version)
        if isinstance(flow.flow_id, int) and flow_id != flow.flow_id:
            if flow_id:
                raise PyOpenMLError(
                    "Local flow_id does not match server flow_id: "
                    "'{}' vs '{}'".format(flow.flow_id, flow_id)
                )
            else:
                raise PyOpenMLError(
                    "Flow does not exist on the server, " "but 'flow.flow_id' is not None."
                )

        if upload_flow and not flow_id:
            flow.publish()
            flow_id = flow.flow_id
        elif flow_id:
            flow_from_server = get_flow(flow_id)
            _copy_server_fields(flow_from_server, flow)
            if avoid_duplicate_runs:
                flow_from_server.model = flow.model
                setup_id = setup_exists(flow_from_server)
                ids = run_exists(task.task_id, setup_id)
                if ids:
                    error_message = (
                        "One or more runs of this setup were " "already performed on the task."
                    )
                    raise OpenMLRunsExistError(ids, error_message)
        else:
            # Flow does not exist on server and we do not want to upload it.
            # No sync with the server happens.
            flow_id = None
            pass

    dataset = task.get_dataset()

    run_environment = flow.extension.get_version_information()
    tags = ["openml-python", run_environment[1]]

    # execute the run
    res = _run_task_get_arffcontent(
        flow=flow,
        model=flow.model,
        task=task,
        extension=flow.extension,
        add_local_measures=add_local_measures,
        dataset_format=dataset_format,
    )

    data_content, trace, fold_evaluations, sample_evaluations = res

    run = OpenMLRun(
        task_id=task.task_id,
        flow_id=flow_id,
        dataset_id=dataset.dataset_id,
        model=flow.model,
        flow_name=flow.name,
        tags=tags,
        trace=trace,
        data_content=data_content,
        flow=flow,
        setup_string=flow.extension.create_setup_string(flow.model),
    )

    if (upload_flow or avoid_duplicate_runs) and flow.flow_id is not None:
        # We only extract the parameter settings if a sync happened with the server.
        # I.e. when the flow was uploaded or we found it in the avoid_duplicate check.
        # Otherwise, we will do this at upload time.
        run.parameter_settings = flow.extension.obtain_parameter_values(flow)

    # now we need to attach the detailed evaluations
    if task.task_type_id == TaskTypeEnum.LEARNING_CURVE:
        run.sample_evaluations = sample_evaluations
    else:
        run.fold_evaluations = fold_evaluations

    if flow_id:
        message = "Executed Task {} with Flow id:{}".format(task.task_id, run.flow_id)
    else:
        message = "Executed Task {} on local Flow with name {}.".format(task.task_id, flow.name)
    config.logger.info(message)

    return run


def get_run_trace(run_id: int) -> OpenMLRunTrace:
    """
    Get the optimization trace object for a given run id.

    Parameters
    ----------
    run_id : int

    Returns
    -------
    openml.runs.OpenMLTrace
    """
    trace_xml = openml._api_calls._perform_api_call("run/trace/%d" % run_id, "get")
    run_trace = OpenMLRunTrace.trace_from_xml(trace_xml)
    return run_trace


def initialize_model_from_run(run_id: int) -> Any:
    """
    Initialized a model based on a run_id (i.e., using the exact
    same parameter settings)

    Parameters
    ----------
    run_id : int
        The Openml run_id

    Returns
    -------
    model
    """
    run = get_run(run_id)
    return initialize_model(run.setup_id)


def initialize_model_from_trace(
    run_id: int, repeat: int, fold: int, iteration: Optional[int] = None,
) -> Any:
    """
    Initialize a model based on the parameters that were set
    by an optimization procedure (i.e., using the exact same
    parameter settings)

    Parameters
    ----------
    run_id : int
        The Openml run_id. Should contain a trace file,
        otherwise a OpenMLServerException is raised

    repeat : int
        The repeat nr (column in trace file)

    fold : int
        The fold nr (column in trace file)

    iteration : int
        The iteration nr (column in trace file). If None, the
        best (selected) iteration will be searched (slow),
        according to the selection criteria implemented in
        OpenMLRunTrace.get_selected_iteration

    Returns
    -------
    model
    """
    run = get_run(run_id)
    flow = get_flow(run.flow_id)
    run_trace = get_run_trace(run_id)

    if iteration is None:
        iteration = run_trace.get_selected_iteration(repeat, fold)

    request = (repeat, fold, iteration)
    if request not in run_trace.trace_iterations:
        raise ValueError("Combination repeat, fold, iteration not available")
    current = run_trace.trace_iterations[(repeat, fold, iteration)]

    search_model = initialize_model_from_run(run_id)
    model = flow.extension.instantiate_model_from_hpo_class(search_model, current)
    return model


def run_exists(task_id: int, setup_id: int) -> Set[int]:
    """Checks whether a task/setup combination is already present on the
    server.

    Parameters
    ----------
    task_id : int

    setup_id : int

    Returns
    -------
        Set run ids for runs where flow setup_id was run on task_id. Empty
        set if it wasn't run yet.
    """
    if setup_id <= 0:
        # openml setups are in range 1-inf
        return set()

    try:
        result = list_runs(task=[task_id], setup=[setup_id])
        if len(result) > 0:
            return set(result.keys())
        else:
            return set()
    except OpenMLServerException as exception:
        # error code 512 implies no results. The run does not exist yet
        assert exception.code == 512
        return set()


def _run_task_get_arffcontent(
    flow: OpenMLFlow,
    model: Any,
    task: OpenMLTask,
    extension: "Extension",
    add_local_measures: bool,
    dataset_format: str,
) -> Tuple[
    List[List],
    Optional[OpenMLRunTrace],
    "OrderedDict[str, OrderedDict]",
    "OrderedDict[str, OrderedDict]",
]:
    arff_datacontent = []  # type: List[List]
    traces = []  # type: List[OpenMLRunTrace]
    # stores fold-based evaluation measures. In case of a sample based task,
    # this information is multiple times overwritten, but due to the ordering
    # of tne loops, eventually it contains the information based on the full
    # dataset size
    user_defined_measures_per_fold = OrderedDict()  # type: 'OrderedDict[str, OrderedDict]'
    # stores sample-based evaluation measures (sublevel of fold-based)
    # will also be filled on a non sample-based task, but the information
    # is the same as the fold-based measures, and disregarded in that case
    user_defined_measures_per_sample = OrderedDict()  # type: 'OrderedDict[str, OrderedDict]'

    # TODO use different iterator to only provide a single iterator (less
    # methods, less maintenance, less confusion)
    num_reps, num_folds, num_samples = task.get_split_dimensions()

    for n_fit, (rep_no, fold_no, sample_no) in enumerate(
        itertools.product(range(num_reps), range(num_folds), range(num_samples),), start=1
    ):

        train_indices, test_indices = task.get_train_test_split_indices(
            repeat=rep_no, fold=fold_no, sample=sample_no
        )
        if isinstance(task, OpenMLSupervisedTask):
<<<<<<< HEAD
            x, y = task.get_X_and_y(dataset_format=dataset_format)
            if dataset_format == 'dataframe':
                train_x = x.iloc[train_indices]
                train_y = y.iloc[train_indices]
                test_x = x.iloc[test_indices]
                test_y = y.iloc[test_indices]
            else:
                train_x = x[train_indices]
                train_y = y[train_indices]
                test_x = x[test_indices]
                test_y = y[test_indices]
        elif isinstance(task, OpenMLClusteringTask):
            x = task.get_X(dataset_format=dataset_format)
            if dataset_format == 'dataframe':
                train_x = x.iloc[train_indices]
            else:
                train_x = x[train_indices]
=======
            x, y = task.get_X_and_y(dataset_format="array")
            train_x = x[train_indices]
            train_y = y[train_indices]
            test_x = x[test_indices]
            test_y = y[test_indices]
        elif isinstance(task, OpenMLClusteringTask):
            x = task.get_X(dataset_format="array")
            train_x = x[train_indices]
>>>>>>> 8f99ff6a
            train_y = None
            test_x = None
            test_y = None
        else:
            raise NotImplementedError(task.task_type)

        config.logger.info(
            "Going to execute flow '%s' on task %d for repeat %d fold %d sample %d.",
            flow.name,
            task.task_id,
            rep_no,
            fold_no,
            sample_no,
        )

        pred_y, proba_y, user_defined_measures_fold, trace = extension._run_model_on_fold(
            model=model,
            task=task,
            X_train=train_x,
            y_train=train_y,
            rep_no=rep_no,
            fold_no=fold_no,
            X_test=test_x,
        )
        if trace is not None:
            traces.append(trace)

        # add client-side calculated metrics. These is used on the server as
        # consistency check, only useful for supervised tasks
        def _calculate_local_measure(sklearn_fn, openml_name):
            user_defined_measures_fold[openml_name] = sklearn_fn(test_y, pred_y)

        if isinstance(task, (OpenMLClassificationTask, OpenMLLearningCurveTask)):

            for i, tst_idx in enumerate(test_indices):

                arff_line = [rep_no, fold_no, sample_no, tst_idx]  # type: List[Any]
                if task.class_labels is not None:
                    for j, class_label in enumerate(task.class_labels):
                        arff_line.append(proba_y[i][j])

                    arff_line.append(pred_y[i])
                    if isinstance(test_y, pd.DataFrame) or isinstance(test_y, pd.Series):
                        arff_line.append(test_y.iloc[i])
                    else:
                        arff_line.append(test_y[i])
                else:
                    raise ValueError("The task has no class labels")

                arff_datacontent.append(arff_line)

            if add_local_measures:
                _calculate_local_measure(
                    sklearn.metrics.accuracy_score, "predictive_accuracy",
                )

        elif isinstance(task, OpenMLRegressionTask):

            for i in range(0, len(test_indices)):
                arff_line = [rep_no, fold_no, test_indices[i], pred_y[i], test_y.iloc[i]]
                arff_datacontent.append(arff_line)

            if add_local_measures:
                _calculate_local_measure(
                    sklearn.metrics.mean_absolute_error, "mean_absolute_error",
                )

        elif isinstance(task, OpenMLClusteringTask):
            for i in range(0, len(test_indices)):
                arff_line = [test_indices[i], pred_y[i]]  # row_id, cluster ID
                arff_datacontent.append(arff_line)

        else:
            raise TypeError(type(task))

        for measure in user_defined_measures_fold:

            if measure not in user_defined_measures_per_fold:
                user_defined_measures_per_fold[measure] = OrderedDict()
            if rep_no not in user_defined_measures_per_fold[measure]:
                user_defined_measures_per_fold[measure][rep_no] = OrderedDict()

            if measure not in user_defined_measures_per_sample:
                user_defined_measures_per_sample[measure] = OrderedDict()
            if rep_no not in user_defined_measures_per_sample[measure]:
                user_defined_measures_per_sample[measure][rep_no] = OrderedDict()
            if fold_no not in user_defined_measures_per_sample[measure][rep_no]:
                user_defined_measures_per_sample[measure][rep_no][fold_no] = OrderedDict()

            user_defined_measures_per_fold[measure][rep_no][fold_no] = user_defined_measures_fold[
                measure
            ]
            user_defined_measures_per_sample[measure][rep_no][fold_no][
                sample_no
            ] = user_defined_measures_fold[measure]

    if len(traces) > 0:
        if len(traces) != n_fit:
            raise ValueError(
                "Did not find enough traces (expected {}, found {})".format(n_fit, len(traces))
            )
        else:
            trace = OpenMLRunTrace.merge_traces(traces)
    else:
        trace = None

    return (
        arff_datacontent,
        trace,
        user_defined_measures_per_fold,
        user_defined_measures_per_sample,
    )


def get_runs(run_ids):
    """Gets all runs in run_ids list.

    Parameters
    ----------
    run_ids : list of ints

    Returns
    -------
    runs : list of OpenMLRun
        List of runs corresponding to IDs, fetched from the server.
    """

    runs = []
    for run_id in run_ids:
        runs.append(get_run(run_id))
    return runs


@openml.utils.thread_safe_if_oslo_installed
def get_run(run_id: int, ignore_cache: bool = False) -> OpenMLRun:
    """Gets run corresponding to run_id.

    Parameters
    ----------
    run_id : int

    ignore_cache : bool
        Whether to ignore the cache. If ``true`` this will download and overwrite the run xml
        even if the requested run is already cached.

    ignore_cache

    Returns
    -------
    run : OpenMLRun
        Run corresponding to ID, fetched from the server.
    """
    run_dir = openml.utils._create_cache_directory_for_id(RUNS_CACHE_DIR_NAME, run_id)
    run_file = os.path.join(run_dir, "description.xml")

    if not os.path.exists(run_dir):
        os.makedirs(run_dir)

    try:
        if not ignore_cache:
            return _get_cached_run(run_id)
        else:
            raise OpenMLCacheException(message="dummy")

    except OpenMLCacheException:
        run_xml = openml._api_calls._perform_api_call("run/%d" % run_id, "get")
        with io.open(run_file, "w", encoding="utf8") as fh:
            fh.write(run_xml)

    run = _create_run_from_xml(run_xml)

    return run


def _create_run_from_xml(xml, from_server=True):
    """Create a run object from xml returned from server.

    Parameters
    ----------
    xml : string
        XML describing a run.

    from_server : bool, optional (default=True)
        If True, an AttributeError is raised if any of the fields required by the server is not
        present in the xml. If False, those absent fields will be treated as None.

    Returns
    -------
    run : OpenMLRun
        New run object representing run_xml.
    """

    def obtain_field(xml_obj, fieldname, from_server, cast=None):
        # this function can be used to check whether a field is present in an
        # object. if it is not present, either returns None or throws an error
        # (this is usually done if the xml comes from the server)
        if fieldname in xml_obj:
            if cast is not None:
                return cast(xml_obj[fieldname])
            return xml_obj[fieldname]
        elif not from_server:
            return None
        else:
            raise AttributeError("Run XML does not contain required (server) " "field: ", fieldname)

    run = xmltodict.parse(xml, force_list=["oml:file", "oml:evaluation", "oml:parameter_setting"])[
        "oml:run"
    ]
    run_id = obtain_field(run, "oml:run_id", from_server, cast=int)
    uploader = obtain_field(run, "oml:uploader", from_server, cast=int)
    uploader_name = obtain_field(run, "oml:uploader_name", from_server)
    task_id = int(run["oml:task_id"])
    task_type = obtain_field(run, "oml:task_type", from_server)

    # even with the server requirement this field may be empty.
    if "oml:task_evaluation_measure" in run:
        task_evaluation_measure = run["oml:task_evaluation_measure"]
    else:
        task_evaluation_measure = None

    if not from_server and run["oml:flow_id"] is None:
        # This can happen for a locally stored run of which the flow is not yet published.
        flow_id = None
        parameters = None
    else:
        flow_id = obtain_field(run, "oml:flow_id", from_server, cast=int)
        # parameters are only properly formatted once the flow is established on the server.
        # thus they are also not stored for runs with local flows.
        parameters = []
        if "oml:parameter_setting" in run:
            obtained_parameter_settings = run["oml:parameter_setting"]
            for parameter_dict in obtained_parameter_settings:
                current_parameter = OrderedDict()
                current_parameter["oml:name"] = parameter_dict["oml:name"]
                current_parameter["oml:value"] = parameter_dict["oml:value"]
                if "oml:component" in parameter_dict:
                    current_parameter["oml:component"] = parameter_dict["oml:component"]
                parameters.append(current_parameter)

    flow_name = obtain_field(run, "oml:flow_name", from_server)
    setup_id = obtain_field(run, "oml:setup_id", from_server, cast=int)
    setup_string = obtain_field(run, "oml:setup_string", from_server)

    if "oml:input_data" in run:
        dataset_id = int(run["oml:input_data"]["oml:dataset"]["oml:did"])
    elif not from_server:
        dataset_id = None
    else:
        # fetching the task to obtain dataset_id
        t = openml.tasks.get_task(task_id, download_data=False)
        if not hasattr(t, "dataset_id"):
            raise ValueError(
                "Unable to fetch dataset_id from the task({}) "
                "linked to run({})".format(task_id, run_id)
            )
        dataset_id = t.dataset_id

    files = OrderedDict()
    evaluations = OrderedDict()
    fold_evaluations = OrderedDict()
    sample_evaluations = OrderedDict()
    if "oml:output_data" not in run:
        if from_server:
            raise ValueError("Run does not contain output_data " "(OpenML server error?)")
    else:
        output_data = run["oml:output_data"]
        predictions_url = None
        if "oml:file" in output_data:
            # multiple files, the normal case
            for file_dict in output_data["oml:file"]:
                files[file_dict["oml:name"]] = int(file_dict["oml:file_id"])
                if file_dict["oml:name"] == "predictions":
                    predictions_url = file_dict["oml:url"]
        if "oml:evaluation" in output_data:
            # in normal cases there should be evaluations, but in case there
            # was an error these could be absent
            for evaluation_dict in output_data["oml:evaluation"]:
                key = evaluation_dict["oml:name"]
                if "oml:value" in evaluation_dict:
                    value = float(evaluation_dict["oml:value"])
                elif "oml:array_data" in evaluation_dict:
                    value = evaluation_dict["oml:array_data"]
                else:
                    raise ValueError(
                        'Could not find keys "value" or '
                        '"array_data" in %s' % str(evaluation_dict.keys())
                    )
                if (
                    "@repeat" in evaluation_dict
                    and "@fold" in evaluation_dict
                    and "@sample" in evaluation_dict
                ):
                    repeat = int(evaluation_dict["@repeat"])
                    fold = int(evaluation_dict["@fold"])
                    sample = int(evaluation_dict["@sample"])
                    if key not in sample_evaluations:
                        sample_evaluations[key] = OrderedDict()
                    if repeat not in sample_evaluations[key]:
                        sample_evaluations[key][repeat] = OrderedDict()
                    if fold not in sample_evaluations[key][repeat]:
                        sample_evaluations[key][repeat][fold] = OrderedDict()
                    sample_evaluations[key][repeat][fold][sample] = value
                elif "@repeat" in evaluation_dict and "@fold" in evaluation_dict:
                    repeat = int(evaluation_dict["@repeat"])
                    fold = int(evaluation_dict["@fold"])
                    if key not in fold_evaluations:
                        fold_evaluations[key] = OrderedDict()
                    if repeat not in fold_evaluations[key]:
                        fold_evaluations[key][repeat] = OrderedDict()
                    fold_evaluations[key][repeat][fold] = value
                else:
                    evaluations[key] = value

    if "description" not in files and from_server is True:
        raise ValueError("No description file for run %d in run " "description XML" % run_id)

    if "predictions" not in files and from_server is True:
        task = openml.tasks.get_task(task_id)
        if task.task_type_id == TaskTypeEnum.SUBGROUP_DISCOVERY:
            raise NotImplementedError("Subgroup discovery tasks are not yet supported.")
        else:
            # JvR: actually, I am not sure whether this error should be raised.
            # a run can consist without predictions. But for now let's keep it
            # Matthias: yes, it should stay as long as we do not really handle
            # this stuff
            raise ValueError("No prediction files for run %d in run " "description XML" % run_id)

    tags = openml.utils.extract_xml_tags("oml:tag", run)

    return OpenMLRun(
        run_id=run_id,
        uploader=uploader,
        uploader_name=uploader_name,
        task_id=task_id,
        task_type=task_type,
        task_evaluation_measure=task_evaluation_measure,
        flow_id=flow_id,
        flow_name=flow_name,
        setup_id=setup_id,
        setup_string=setup_string,
        parameter_settings=parameters,
        dataset_id=dataset_id,
        output_files=files,
        evaluations=evaluations,
        fold_evaluations=fold_evaluations,
        sample_evaluations=sample_evaluations,
        tags=tags,
        predictions_url=predictions_url,
    )


def _get_cached_run(run_id):
    """Load a run from the cache."""
    run_cache_dir = openml.utils._create_cache_directory_for_id(RUNS_CACHE_DIR_NAME, run_id,)
    try:
        run_file = os.path.join(run_cache_dir, "description.xml")
        with io.open(run_file, encoding="utf8") as fh:
            run = _create_run_from_xml(xml=fh.read())
        return run

    except (OSError, IOError):
        raise OpenMLCacheException("Run file for run id %d not " "cached" % run_id)


def list_runs(
    offset: Optional[int] = None,
    size: Optional[int] = None,
    id: Optional[List] = None,
    task: Optional[List[int]] = None,
    setup: Optional[List] = None,
    flow: Optional[List] = None,
    uploader: Optional[List] = None,
    tag: Optional[str] = None,
    study: Optional[int] = None,
    display_errors: bool = False,
    output_format: str = "dict",
    **kwargs
) -> Union[Dict, pd.DataFrame]:
    """
    List all runs matching all of the given filters.
    (Supports large amount of results)

    Parameters
    ----------
    offset : int, optional
        the number of runs to skip, starting from the first
    size : int, optional
        the maximum number of runs to show

    id : list, optional

    task : list, optional

    setup: list, optional

    flow : list, optional

    uploader : list, optional

    tag : str, optional

    study : int, optional

    display_errors : bool, optional (default=None)
        Whether to list runs which have an error (for example a missing
        prediction file).

    output_format: str, optional (default='dict')
        The parameter decides the format of the output.
        - If 'dict' the output is a dict of dict
        - If 'dataframe' the output is a pandas DataFrame

    kwargs : dict, optional
        Legal filter operators: task_type.

    Returns
    -------
    dict of dicts, or dataframe
    """
    if output_format not in ["dataframe", "dict"]:
        raise ValueError(
            "Invalid output format selected. " "Only 'dict' or 'dataframe' applicable."
        )

    if id is not None and (not isinstance(id, list)):
        raise TypeError("id must be of type list.")
    if task is not None and (not isinstance(task, list)):
        raise TypeError("task must be of type list.")
    if setup is not None and (not isinstance(setup, list)):
        raise TypeError("setup must be of type list.")
    if flow is not None and (not isinstance(flow, list)):
        raise TypeError("flow must be of type list.")
    if uploader is not None and (not isinstance(uploader, list)):
        raise TypeError("uploader must be of type list.")

    return openml.utils._list_all(
        output_format=output_format,
        listing_call=_list_runs,
        offset=offset,
        size=size,
        id=id,
        task=task,
        setup=setup,
        flow=flow,
        uploader=uploader,
        tag=tag,
        study=study,
        display_errors=display_errors,
        **kwargs
    )


def _list_runs(
    id: Optional[List] = None,
    task: Optional[List] = None,
    setup: Optional[List] = None,
    flow: Optional[List] = None,
    uploader: Optional[List] = None,
    study: Optional[int] = None,
    display_errors: bool = False,
    output_format: str = "dict",
    **kwargs
) -> Union[Dict, pd.DataFrame]:
    """
    Perform API call `/run/list/{filters}'
    <https://www.openml.org/api_docs/#!/run/get_run_list_filters>`

    Parameters
    ----------
    The arguments that are lists are separated from the single value
    ones which are put into the kwargs.
    display_errors is also separated from the kwargs since it has a
    default value.

    id : list, optional

    task : list, optional

    setup: list, optional

    flow : list, optional

    uploader : list, optional

    study : int, optional

    display_errors : bool, optional (default=None)
        Whether to list runs which have an error (for example a missing
        prediction file).

    output_format: str, optional (default='dict')
        The parameter decides the format of the output.
        - If 'dict' the output is a dict of dict
        - If 'dataframe' the output is a pandas DataFrame

    kwargs : dict, optional
        Legal filter operators: task_type.

    Returns
    -------
    dict, or dataframe
        List of found runs.
    """

    api_call = "run/list"
    if kwargs is not None:
        for operator, value in kwargs.items():
            api_call += "/%s/%s" % (operator, value)
    if id is not None:
        api_call += "/run/%s" % ",".join([str(int(i)) for i in id])
    if task is not None:
        api_call += "/task/%s" % ",".join([str(int(i)) for i in task])
    if setup is not None:
        api_call += "/setup/%s" % ",".join([str(int(i)) for i in setup])
    if flow is not None:
        api_call += "/flow/%s" % ",".join([str(int(i)) for i in flow])
    if uploader is not None:
        api_call += "/uploader/%s" % ",".join([str(int(i)) for i in uploader])
    if study is not None:
        api_call += "/study/%d" % study
    if display_errors:
        api_call += "/show_errors/true"
    return __list_runs(api_call=api_call, output_format=output_format)


def __list_runs(api_call, output_format="dict"):
    """Helper function to parse API calls which are lists of runs"""
    xml_string = openml._api_calls._perform_api_call(api_call, "get")
    runs_dict = xmltodict.parse(xml_string, force_list=("oml:run",))
    # Minimalistic check if the XML is useful
    if "oml:runs" not in runs_dict:
        raise ValueError('Error in return XML, does not contain "oml:runs": %s' % str(runs_dict))
    elif "@xmlns:oml" not in runs_dict["oml:runs"]:
        raise ValueError(
            "Error in return XML, does not contain " '"oml:runs"/@xmlns:oml: %s' % str(runs_dict)
        )
    elif runs_dict["oml:runs"]["@xmlns:oml"] != "http://openml.org/openml":
        raise ValueError(
            "Error in return XML, value of  "
            '"oml:runs"/@xmlns:oml is not '
            '"http://openml.org/openml": %s' % str(runs_dict)
        )

    assert type(runs_dict["oml:runs"]["oml:run"]) == list, type(runs_dict["oml:runs"])

    runs = OrderedDict()
    for run_ in runs_dict["oml:runs"]["oml:run"]:
        run_id = int(run_["oml:run_id"])
        run = {
            "run_id": run_id,
            "task_id": int(run_["oml:task_id"]),
            "setup_id": int(run_["oml:setup_id"]),
            "flow_id": int(run_["oml:flow_id"]),
            "uploader": int(run_["oml:uploader"]),
            "task_type": int(run_["oml:task_type_id"]),
            "upload_time": str(run_["oml:upload_time"]),
            "error_message": str((run_["oml:error_message"]) or ""),
        }

        runs[run_id] = run

    if output_format == "dataframe":
        runs = pd.DataFrame.from_dict(runs, orient="index")

    return runs<|MERGE_RESOLUTION|>--- conflicted
+++ resolved
@@ -445,7 +445,6 @@
             repeat=rep_no, fold=fold_no, sample=sample_no
         )
         if isinstance(task, OpenMLSupervisedTask):
-<<<<<<< HEAD
             x, y = task.get_X_and_y(dataset_format=dataset_format)
             if dataset_format == 'dataframe':
                 train_x = x.iloc[train_indices]
@@ -463,16 +462,6 @@
                 train_x = x.iloc[train_indices]
             else:
                 train_x = x[train_indices]
-=======
-            x, y = task.get_X_and_y(dataset_format="array")
-            train_x = x[train_indices]
-            train_y = y[train_indices]
-            test_x = x[test_indices]
-            test_y = y[test_indices]
-        elif isinstance(task, OpenMLClusteringTask):
-            x = task.get_X(dataset_format="array")
-            train_x = x[train_indices]
->>>>>>> 8f99ff6a
             train_y = None
             test_x = None
             test_y = None
