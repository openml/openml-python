--- conflicted
+++ resolved
@@ -4,11 +4,7 @@
 import io
 import re
 import xmltodict
-<<<<<<< HEAD
-import six
 from oslo_concurrency import lockutils
-=======
->>>>>>> 96db525e
 
 from ..exceptions import OpenMLCacheException
 import openml._api_calls
@@ -72,30 +68,38 @@
                                    "cached" % fid)
 
 
-<<<<<<< HEAD
-def get_flow(flow_id):
-    """Get the Flow for a given ID.
-=======
-def get_flow(flow_id, reinstantiate=False):
+def get_flow(flow_id: int, reinstantiate: bool=False) -> OpenMLFlow:
     """Download the OpenML flow for a given flow ID.
->>>>>>> 96db525e
 
     Parameters
     ----------
     flow_id : int
         The OpenML flow id.
-<<<<<<< HEAD
-
-    Returns
-    -------
-    OpenMLFlow
+
+    reinstantiate: bool
+        Whether to reinstantiate the flow to a sklearn model.
+        Note that this can only be done with sklearn flows, and
+        when
+
+    Returns
+    -------
+    flow : OpenMLFlow
+        the flow
     """
     flow_id = int(flow_id)
     with lockutils.external_lock(
             name='flows.functions.get_flow:%d' % flow_id,
             lock_path=openml.utils._create_lockfiles_dir(),
     ):
-        return _get_flow_description(flow_id)
+        flow = _get_flow_description(flow_id)
+
+    if reinstantiate and flow:
+        if not (flow.external_version.startswith('sklearn==') or
+                ',sklearn==' in flow.external_version):
+            raise ValueError('Only sklearn flows can be reinstantiated')
+        flow.model = openml.flows.flow_to_sklearn(flow)
+
+    return flow
 
 
 def _get_flow_description(flow_id):
@@ -122,38 +126,12 @@
             openml.utils._create_cache_directory_for_id(FLOWS_CACHE_DIR_NAME, flow_id),
             "flow.xml",
         )
-=======
-
-    reinstantiate: bool
-        Whether to reinstantiate the flow to a sklearn model.
-        Note that this can only be done with sklearn flows, and
-        when
-
-    Returns
-    -------
-    flow : OpenMLFlow
-        the flow
-    """
-    flow_id = int(flow_id)
-    flow_xml = openml._api_calls._perform_api_call("flow/%d" % flow_id)
->>>>>>> 96db525e
 
         flow_xml = openml._api_calls._perform_api_call("flow/%d" % flow_id)
         with io.open(xml_file, "w", encoding='utf8') as fh:
             fh.write(flow_xml)
 
-<<<<<<< HEAD
-
         return _create_flow_from_xml(flow_xml)
-=======
-    if reinstantiate:
-        if not (flow.external_version.startswith('sklearn==') or
-                ',sklearn==' in flow.external_version):
-            raise ValueError('Only sklearn flows can be reinstantiated')
-        flow.model = openml.flows.flow_to_sklearn(flow)
-
-    return flow
->>>>>>> 96db525e
 
 
 def list_flows(offset=None, size=None, tag=None, **kwargs):
