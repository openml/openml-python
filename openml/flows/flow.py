--- conflicted
+++ resolved
@@ -1,11 +1,7 @@
 from collections import OrderedDict
 import os
-<<<<<<< HEAD
 from typing import Dict, List, Union, Tuple, Optional  # noqa: F401
-=======
-from typing import Dict, List, Union  # noqa: F401
 import logging
->>>>>>> c40e474f
 
 import xmltodict
 
