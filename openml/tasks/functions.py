from collections import OrderedDict
import io
import re
import os
import warnings

# Currently, importing oslo raises a lot of warning that it will stop working
# under python3.8; remove this once they disappear
with warnings.catch_warnings():
    warnings.simplefilter("ignore")
    from oslo_concurrency import lockutils
import xmltodict

from ..exceptions import OpenMLCacheException
from ..datasets import get_dataset
from .task import (
    OpenMLClassificationTask,
    OpenMLClusteringTask,
    OpenMLLearningCurveTask,
    TaskTypeEnum,
    OpenMLRegressionTask,
    OpenMLSupervisedTask
)
import openml.utils
import openml._api_calls


TASKS_CACHE_DIR_NAME = 'tasks'


def _get_cached_tasks():
    """Return a dict of all the tasks which are cached locally.
    Returns
    -------
    tasks : OrderedDict
        A dict of all the cached tasks. Each task is an instance of
        OpenMLTask.
    """
    tasks = OrderedDict()

    task_cache_dir = openml.utils._create_cache_directory(TASKS_CACHE_DIR_NAME)
    directory_content = os.listdir(task_cache_dir)
    directory_content.sort()
    # Find all dataset ids for which we have downloaded the dataset
    # description

    for filename in directory_content:
        if not re.match(r"[0-9]*", filename):
            continue

        tid = int(filename)
        tasks[tid] = _get_cached_task(tid)

    return tasks


def _get_cached_task(tid):
    """Return a cached task based on the given id.

    Parameters
    ----------
    tid : int
        Id of the task.

    Returns
    -------
    OpenMLTask
    """
    tid_cache_dir = openml.utils._create_cache_directory_for_id(
        TASKS_CACHE_DIR_NAME,
        tid
    )

    try:
        with io.open(os.path.join(tid_cache_dir, "task.xml"), encoding='utf8')\
                as fh:
            return _create_task_from_xml(fh.read())
    except (OSError, IOError):
        openml.utils._remove_cache_dir_for_id(TASKS_CACHE_DIR_NAME,
                                              tid_cache_dir)
        raise OpenMLCacheException("Task file for tid %d not "
                                   "cached" % tid)


def _get_estimation_procedure_list():
    """Return a list of all estimation procedures which are on OpenML.
    Returns
    -------
    procedures : list
        A list of all estimation procedures. Every procedure is represented by
        a dictionary containing the following information: id, task type id,
        name, type, repeats, folds, stratified.
    """
    url_suffix = "estimationprocedure/list"
    xml_string = openml._api_calls._perform_api_call(url_suffix,
                                                     'get')

    procs_dict = xmltodict.parse(xml_string)
    # Minimalistic check if the XML is useful
    if 'oml:estimationprocedures' not in procs_dict:
        raise ValueError('Error in return XML, does not contain tag '
                         'oml:estimationprocedures.')
    elif '@xmlns:oml' not in procs_dict['oml:estimationprocedures']:
        raise ValueError('Error in return XML, does not contain tag '
                         '@xmlns:oml as a child of oml:estimationprocedures.')
    elif procs_dict['oml:estimationprocedures']['@xmlns:oml'] != \
            'http://openml.org/openml':
        raise ValueError('Error in return XML, value of '
                         'oml:estimationprocedures/@xmlns:oml is not '
                         'http://openml.org/openml, but %s' %
                         str(procs_dict['oml:estimationprocedures'][
                             '@xmlns:oml']))

    procs = []
    for proc_ in procs_dict['oml:estimationprocedures'][
            'oml:estimationprocedure']:
        procs.append(
            {
                'id': int(proc_['oml:id']),
                'task_type_id': int(proc_['oml:ttid']),
                'name': proc_['oml:name'],
                'type': proc_['oml:type'],
            }
        )

    return procs


def list_tasks(task_type_id=None, offset=None, size=None, tag=None, **kwargs):
    """Return a number of tasks having the given tag and task_type_id

    Parameters
    ----------
    Filter task_type_id is separated from the other filters because
    it is used as task_type_id in the task description, but it is named
    type when used as a filter in list tasks call.
    task_type_id : int, optional
        ID of the task type as detailed
        `here <https://www.openml.org/search?type=task_type>`_.
        - Supervised classification: 1
        - Supervised regression: 2
        - Learning curve: 3
        - Supervised data stream classification: 4
        - Clustering: 5
        - Machine Learning Challenge: 6
        - Survival Analysis: 7
        - Subgroup Discovery: 8
    offset : int, optional
        the number of tasks to skip, starting from the first
    size : int, optional
        the maximum number of tasks to show
    tag : str, optional
        the tag to include
    kwargs: dict, optional
        Legal filter operators: data_tag, status, data_id, data_name,
        number_instances, number_features,
        number_classes, number_missing_values.

    Returns
    -------
    dict
        All tasks having the given task_type_id and the give tag. Every task is
        represented by a dictionary containing the following information:
        task id, dataset id, task_type and status. If qualities are calculated
        for the associated dataset, some of these are also returned.
    """
    return openml.utils._list_all(_list_tasks, task_type_id=task_type_id,
                                  offset=offset, size=size, tag=tag, **kwargs)


def _list_tasks(task_type_id=None, **kwargs):
    """Perform the api call to return a number of tasks having the given filters.

    Parameters
    ----------
    Filter task_type_id is separated from the other filters because
    it is used as task_type_id in the task description, but it is named
    type when used as a filter in list tasks call.
    task_type_id : int, optional
        ID of the task type as detailed
        `here <https://www.openml.org/search?type=task_type>`_.
        - Supervised classification: 1
        - Supervised regression: 2
        - Learning curve: 3
        - Supervised data stream classification: 4
        - Clustering: 5
        - Machine Learning Challenge: 6
        - Survival Analysis: 7
        - Subgroup Discovery: 8
    kwargs: dict, optional
        Legal filter operators: tag, task_id (list), data_tag, status, limit,
        offset, data_id, data_name, number_instances, number_features,
        number_classes, number_missing_values.

    Returns
    -------
    dict
    """
    api_call = "task/list"
    if task_type_id is not None:
        api_call += "/type/%d" % int(task_type_id)
    if kwargs is not None:
        for operator, value in kwargs.items():
            if operator == 'task_id':
                value = ','.join([str(int(i)) for i in value])
            api_call += "/%s/%s" % (operator, value)
    return __list_tasks(api_call)


def __list_tasks(api_call):
    xml_string = openml._api_calls._perform_api_call(api_call, 'get')
    tasks_dict = xmltodict.parse(xml_string, force_list=('oml:task',
                                                         'oml:input'))
    # Minimalistic check if the XML is useful
    if 'oml:tasks' not in tasks_dict:
        raise ValueError('Error in return XML, does not contain "oml:runs": %s'
                         % str(tasks_dict))
    elif '@xmlns:oml' not in tasks_dict['oml:tasks']:
        raise ValueError('Error in return XML, does not contain '
                         '"oml:runs"/@xmlns:oml: %s'
                         % str(tasks_dict))
    elif tasks_dict['oml:tasks']['@xmlns:oml'] != 'http://openml.org/openml':
        raise ValueError('Error in return XML, value of  '
                         '"oml:runs"/@xmlns:oml is not '
                         '"http://openml.org/openml": %s'
                         % str(tasks_dict))

    assert type(tasks_dict['oml:tasks']['oml:task']) == list, \
        type(tasks_dict['oml:tasks'])

    tasks = dict()
    procs = _get_estimation_procedure_list()
    proc_dict = dict((x['id'], x) for x in procs)

    for task_ in tasks_dict['oml:tasks']['oml:task']:
        tid = None
        try:
            tid = int(task_['oml:task_id'])
            task = {'tid': tid,
                    'ttid': int(task_['oml:task_type_id']),
                    'did': int(task_['oml:did']),
                    'name': task_['oml:name'],
                    'task_type': task_['oml:task_type'],
                    'status': task_['oml:status']}

            # Other task inputs
            for input in task_.get('oml:input', list()):
                if input['@name'] == 'estimation_procedure':
                    task[input['@name']] = \
                        proc_dict[int(input['#text'])]['name']
                else:
                    value = input.get('#text')
                    task[input['@name']] = value

            # The number of qualities can range from 0 to infinity
            for quality in task_.get('oml:quality', list()):
                if '#text' not in quality:
                    quality_value = 0.0
                else:
                    quality['#text'] = float(quality['#text'])
                    if abs(int(quality['#text']) - quality['#text']) \
                            < 0.0000001:
                        quality['#text'] = int(quality['#text'])
                    quality_value = quality['#text']
                task[quality['@name']] = quality_value
            tasks[tid] = task
        except KeyError as e:
            if tid is not None:
                raise KeyError(
                    "Invalid xml for task %d: %s\nFrom %s" % (
                        tid, e, task_
                    )
                )
            else:
                raise KeyError('Could not find key %s in %s!' % (e, task_))

    return tasks


def get_tasks(task_ids, download_data=True):
    """Download tasks.

    This function iterates :meth:`openml.tasks.get_task`.

    Parameters
    ----------
    task_ids : iterable
<<<<<<< HEAD
        Integers/Strings representing task ids.
    download_data : bool
        Option to trigger download of data along with the meta data.
=======
        Integers representing task ids.
>>>>>>> 7e8e9049

    Returns
    -------
    list
    """
    tasks = []
    for task_id in task_ids:
        tasks.append(get_task(task_id, download_data))
    return tasks


<<<<<<< HEAD
def get_task(task_id, download_data=True):
    """Download OpenML task for a given task ID.

    Downloads the task representation, while the data splits can be
    downloaded optionally based on the additional parameter. Else,
    splits will either way be downloaded when the task is being used.
=======
def get_task(task_id):
    """Download the OpenML task for a given task ID.
>>>>>>> 7e8e9049

    Parameters
    ----------
    task_id : int or str
        The OpenML task id.
    download_data : bool
        Option to trigger download of data along with the meta data.

    Returns
    -------
    task
    """
    try:
        task_id = int(task_id)
    except (ValueError, TypeError):
        raise ValueError("Dataset ID is neither an Integer nor can be "
                         "cast to an Integer.")

    with lockutils.external_lock(
            name='task.functions.get_task:%d' % task_id,
            lock_path=openml.utils._create_lockfiles_dir(),
    ):
        tid_cache_dir = openml.utils._create_cache_directory_for_id(
            TASKS_CACHE_DIR_NAME, task_id,
        )

        try:
            task = _get_task_description(task_id)
            dataset = get_dataset(task.dataset_id, download_data)
            # List of class labels availaible in dataset description
            # Including class labels as part of task meta data handles
            #   the case where data download was initially disabled
            if isinstance(task, OpenMLClassificationTask):
                task.class_labels = \
                    dataset.retrieve_class_labels(task.target_name)
            # Clustering tasks do not have class labels
            # and do not offer download_split
            if download_data:
                if isinstance(task, OpenMLSupervisedTask):
                    task.download_split()
        except Exception as e:
            openml.utils._remove_cache_dir_for_id(
                TASKS_CACHE_DIR_NAME,
                tid_cache_dir,
            )
            raise e

    return task


def _get_task_description(task_id):

    try:
        return _get_cached_task(task_id)
    except OpenMLCacheException:
        xml_file = os.path.join(
            openml.utils._create_cache_directory_for_id(
                TASKS_CACHE_DIR_NAME,
                task_id,
            ),
            "task.xml",
        )
        task_xml = openml._api_calls._perform_api_call("task/%d" % task_id,
                                                       'get')

        with io.open(xml_file, "w", encoding='utf8') as fh:
            fh.write(task_xml)
        return _create_task_from_xml(task_xml)


def _create_task_from_xml(xml):
    """Create a task given a xml string.

    Parameters
    ----------
    xml : string
        Task xml representation.

    Returns
    -------
    OpenMLTask
    """
    dic = xmltodict.parse(xml)["oml:task"]
    estimation_parameters = dict()
    inputs = dict()
    # Due to the unordered structure we obtain, we first have to extract
    # the possible keys of oml:input; dic["oml:input"] is a list of
    # OrderedDicts

    # Check if there is a list of inputs
    if isinstance(dic["oml:input"], list):
        for input_ in dic["oml:input"]:
            name = input_["@name"]
            inputs[name] = input_
    # Single input case
    elif isinstance(dic["oml:input"], dict):
        name = dic["oml:input"]["@name"]
        inputs[name] = dic["oml:input"]

    evaluation_measures = None
    if 'evaluation_measures' in inputs:
        evaluation_measures = inputs["evaluation_measures"][
            "oml:evaluation_measures"]["oml:evaluation_measure"]

    task_type_id = int(dic["oml:task_type_id"])
    common_kwargs = {
        'task_id': dic["oml:task_id"],
        'task_type': dic["oml:task_type"],
        'task_type_id': dic["oml:task_type_id"],
        'data_set_id': inputs["source_data"][
            "oml:data_set"]["oml:data_set_id"],
        'evaluation_measure': evaluation_measures,
    }
    if task_type_id in (
        TaskTypeEnum.SUPERVISED_CLASSIFICATION,
        TaskTypeEnum.SUPERVISED_REGRESSION,
        TaskTypeEnum.LEARNING_CURVE
    ):
        # Convert some more parameters
        for parameter in \
                inputs["estimation_procedure"]["oml:estimation_procedure"][
                    "oml:parameter"]:
            name = parameter["@name"]
            text = parameter.get("#text", "")
            estimation_parameters[name] = text

        common_kwargs['estimation_procedure_type'] = inputs[
            "estimation_procedure"][
            "oml:estimation_procedure"]["oml:type"]
        common_kwargs['estimation_parameters'] = estimation_parameters
        common_kwargs['target_name'] = inputs[
            "source_data"]["oml:data_set"]["oml:target_feature"]
        common_kwargs['data_splits_url'] = inputs["estimation_procedure"][
            "oml:estimation_procedure"]["oml:data_splits_url"]

    cls = {
        TaskTypeEnum.SUPERVISED_CLASSIFICATION: OpenMLClassificationTask,
        TaskTypeEnum.SUPERVISED_REGRESSION: OpenMLRegressionTask,
        TaskTypeEnum.CLUSTERING: OpenMLClusteringTask,
        TaskTypeEnum.LEARNING_CURVE: OpenMLLearningCurveTask,
    }.get(task_type_id)
    if cls is None:
        raise NotImplementedError('Task type %s not supported.' %
                                  common_kwargs['task_type'])
    return cls(**common_kwargs)<|MERGE_RESOLUTION|>--- conflicted
+++ resolved
@@ -285,13 +285,9 @@
     Parameters
     ----------
     task_ids : iterable
-<<<<<<< HEAD
         Integers/Strings representing task ids.
     download_data : bool
         Option to trigger download of data along with the meta data.
-=======
-        Integers representing task ids.
->>>>>>> 7e8e9049
 
     Returns
     -------
@@ -303,17 +299,12 @@
     return tasks
 
 
-<<<<<<< HEAD
 def get_task(task_id, download_data=True):
     """Download OpenML task for a given task ID.
 
     Downloads the task representation, while the data splits can be
     downloaded optionally based on the additional parameter. Else,
     splits will either way be downloaded when the task is being used.
-=======
-def get_task(task_id):
-    """Download the OpenML task for a given task ID.
->>>>>>> 7e8e9049
 
     Parameters
     ----------
