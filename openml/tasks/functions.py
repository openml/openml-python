from collections import OrderedDict
import io
import re
import os
<<<<<<< HEAD
from typing import Union, Dict, Optional
import pandas as pd
=======
from typing import Union, Optional
>>>>>>> 72f131a2
import xmltodict

from ..exceptions import OpenMLCacheException
from ..datasets import get_dataset
from .task import (
    OpenMLClassificationTask,
    OpenMLClusteringTask,
    OpenMLLearningCurveTask,
    TaskTypeEnum,
    OpenMLRegressionTask,
    OpenMLSupervisedTask,
    OpenMLTask
)
import openml.utils
import openml._api_calls


TASKS_CACHE_DIR_NAME = 'tasks'


def _get_cached_tasks():
    """Return a dict of all the tasks which are cached locally.
    Returns
    -------
    tasks : OrderedDict
        A dict of all the cached tasks. Each task is an instance of
        OpenMLTask.
    """
    tasks = OrderedDict()

    task_cache_dir = openml.utils._create_cache_directory(TASKS_CACHE_DIR_NAME)
    directory_content = os.listdir(task_cache_dir)
    directory_content.sort()
    # Find all dataset ids for which we have downloaded the dataset
    # description

    for filename in directory_content:
        if not re.match(r"[0-9]*", filename):
            continue

        tid = int(filename)
        tasks[tid] = _get_cached_task(tid)

    return tasks


def _get_cached_task(tid: int) -> OpenMLTask:
    """Return a cached task based on the given id.

    Parameters
    ----------
    tid : int
        Id of the task.

    Returns
    -------
    OpenMLTask
    """
    tid_cache_dir = openml.utils._create_cache_directory_for_id(
        TASKS_CACHE_DIR_NAME,
        tid
    )

    try:
        with io.open(os.path.join(tid_cache_dir, "task.xml"), encoding='utf8')\
                as fh:
            return _create_task_from_xml(fh.read())
    except (OSError, IOError):
        openml.utils._remove_cache_dir_for_id(TASKS_CACHE_DIR_NAME,
                                              tid_cache_dir)
        raise OpenMLCacheException("Task file for tid %d not "
                                   "cached" % tid)


def _get_estimation_procedure_list():
    """Return a list of all estimation procedures which are on OpenML.
    Returns
    -------
    procedures : list
        A list of all estimation procedures. Every procedure is represented by
        a dictionary containing the following information: id, task type id,
        name, type, repeats, folds, stratified.
    """
    url_suffix = "estimationprocedure/list"
    xml_string = openml._api_calls._perform_api_call(url_suffix,
                                                     'get')

    procs_dict = xmltodict.parse(xml_string)
    # Minimalistic check if the XML is useful
    if 'oml:estimationprocedures' not in procs_dict:
        raise ValueError('Error in return XML, does not contain tag '
                         'oml:estimationprocedures.')
    elif '@xmlns:oml' not in procs_dict['oml:estimationprocedures']:
        raise ValueError('Error in return XML, does not contain tag '
                         '@xmlns:oml as a child of oml:estimationprocedures.')
    elif procs_dict['oml:estimationprocedures']['@xmlns:oml'] != \
            'http://openml.org/openml':
        raise ValueError('Error in return XML, value of '
                         'oml:estimationprocedures/@xmlns:oml is not '
                         'http://openml.org/openml, but %s' %
                         str(procs_dict['oml:estimationprocedures'][
                             '@xmlns:oml']))

    procs = []
    for proc_ in procs_dict['oml:estimationprocedures'][
            'oml:estimationprocedure']:
        procs.append(
            {
                'id': int(proc_['oml:id']),
                'task_type_id': int(proc_['oml:ttid']),
                'name': proc_['oml:name'],
                'type': proc_['oml:type'],
            }
        )

    return procs


def list_tasks(
    task_type_id: Optional[int] = None,
    offset: Optional[int] = None,
    size: Optional[int] = None,
    tag: Optional[str] = None,
    output_format: str = 'dict',
    **kwargs
) -> Union[Dict, pd.DataFrame]:
    """
    Return a number of tasks having the given tag and task_type_id
    Parameters
    ----------
    Filter task_type_id is separated from the other filters because
    it is used as task_type_id in the task description, but it is named
    type when used as a filter in list tasks call.
    task_type_id : int, optional
        ID of the task type as detailed
        `here <https://www.openml.org/search?type=task_type>`_.
        - Supervised classification: 1
        - Supervised regression: 2
        - Learning curve: 3
        - Supervised data stream classification: 4
        - Clustering: 5
        - Machine Learning Challenge: 6
        - Survival Analysis: 7
        - Subgroup Discovery: 8
    offset : int, optional
        the number of tasks to skip, starting from the first
    size : int, optional
        the maximum number of tasks to show
    tag : str, optional
        the tag to include
    output_format: str, optional (default='dict')
        The parameter decides the format of the output.
        - If 'dict' the output is a dict of dict
        - If 'dataframe' the output is a pandas DataFrame
    kwargs: dict, optional
        Legal filter operators: data_tag, status, data_id, data_name,
        number_instances, number_features,
        number_classes, number_missing_values.

    Returns
    -------
    dict
        All tasks having the given task_type_id and the give tag. Every task is
        represented by a dictionary containing the following information:
        task id, dataset id, task_type and status. If qualities are calculated
        for the associated dataset, some of these are also returned.
    dataframe
        All tasks having the given task_type_id and the give tag. Every task is
        represented by a row in the data frame containing the following information
        as columns: task id, dataset id, task_type and status. If qualities are
        calculated for the associated dataset, some of these are also returned.
    """
    if output_format not in ['dataframe', 'dict']:
        raise ValueError("Invalid output format selected. "
                         "Only 'dict' or 'dataframe' applicable.")
    return openml.utils._list_all(output_format=output_format,
                                  listing_call=_list_tasks,
                                  task_type_id=task_type_id,
                                  offset=offset,
                                  size=size,
                                  tag=tag,
                                  **kwargs)


def _list_tasks(task_type_id=None, output_format='dict', **kwargs):
    """
    Perform the api call to return a number of tasks having the given filters.
    Parameters
    ----------
    Filter task_type_id is separated from the other filters because
    it is used as task_type_id in the task description, but it is named
    type when used as a filter in list tasks call.
    task_type_id : int, optional
        ID of the task type as detailed
        `here <https://www.openml.org/search?type=task_type>`_.
        - Supervised classification: 1
        - Supervised regression: 2
        - Learning curve: 3
        - Supervised data stream classification: 4
        - Clustering: 5
        - Machine Learning Challenge: 6
        - Survival Analysis: 7
        - Subgroup Discovery: 8
    output_format: str, optional (default='dict')
        The parameter decides the format of the output.
        - If 'dict' the output is a dict of dict
        - If 'dataframe' the output is a pandas DataFrame
    kwargs: dict, optional
        Legal filter operators: tag, task_id (list), data_tag, status, limit,
        offset, data_id, data_name, number_instances, number_features,
        number_classes, number_missing_values.

    Returns
    -------
    dict or dataframe
    """
    api_call = "task/list"
    if task_type_id is not None:
        api_call += "/type/%d" % int(task_type_id)
    if kwargs is not None:
        for operator, value in kwargs.items():
            if operator == 'task_id':
                value = ','.join([str(int(i)) for i in value])
            api_call += "/%s/%s" % (operator, value)
    return __list_tasks(api_call=api_call, output_format=output_format)


def __list_tasks(api_call, output_format='dict'):
    xml_string = openml._api_calls._perform_api_call(api_call, 'get')
    tasks_dict = xmltodict.parse(xml_string, force_list=('oml:task',
                                                         'oml:input'))
    # Minimalistic check if the XML is useful
    if 'oml:tasks' not in tasks_dict:
        raise ValueError('Error in return XML, does not contain "oml:runs": %s'
                         % str(tasks_dict))
    elif '@xmlns:oml' not in tasks_dict['oml:tasks']:
        raise ValueError('Error in return XML, does not contain '
                         '"oml:runs"/@xmlns:oml: %s'
                         % str(tasks_dict))
    elif tasks_dict['oml:tasks']['@xmlns:oml'] != 'http://openml.org/openml':
        raise ValueError('Error in return XML, value of  '
                         '"oml:runs"/@xmlns:oml is not '
                         '"http://openml.org/openml": %s'
                         % str(tasks_dict))

    assert type(tasks_dict['oml:tasks']['oml:task']) == list, \
        type(tasks_dict['oml:tasks'])

    tasks = dict()
    procs = _get_estimation_procedure_list()
    proc_dict = dict((x['id'], x) for x in procs)

    for task_ in tasks_dict['oml:tasks']['oml:task']:
        tid = None
        try:
            tid = int(task_['oml:task_id'])
            task = {'tid': tid,
                    'ttid': int(task_['oml:task_type_id']),
                    'did': int(task_['oml:did']),
                    'name': task_['oml:name'],
                    'task_type': task_['oml:task_type'],
                    'status': task_['oml:status']}

            # Other task inputs
            for input in task_.get('oml:input', list()):
                if input['@name'] == 'estimation_procedure':
                    task[input['@name']] = \
                        proc_dict[int(input['#text'])]['name']
                else:
                    value = input.get('#text')
                    task[input['@name']] = value

            # The number of qualities can range from 0 to infinity
            for quality in task_.get('oml:quality', list()):
                if '#text' not in quality:
                    quality_value = 0.0
                else:
                    quality['#text'] = float(quality['#text'])
                    if abs(int(quality['#text']) - quality['#text']) \
                            < 0.0000001:
                        quality['#text'] = int(quality['#text'])
                    quality_value = quality['#text']
                task[quality['@name']] = quality_value
            tasks[tid] = task
        except KeyError as e:
            if tid is not None:
                raise KeyError(
                    "Invalid xml for task %d: %s\nFrom %s" % (
                        tid, e, task_
                    )
                )
            else:
                raise KeyError('Could not find key %s in %s!' % (e, task_))

    if output_format == 'dataframe':
        tasks = pd.DataFrame.from_dict(tasks, orient='index')

    return tasks


def get_tasks(task_ids, download_data=True):
    """Download tasks.

    This function iterates :meth:`openml.tasks.get_task`.

    Parameters
    ----------
    task_ids : iterable
        Integers/Strings representing task ids.
    download_data : bool
        Option to trigger download of data along with the meta data.

    Returns
    -------
    list
    """
    tasks = []
    for task_id in task_ids:
        tasks.append(get_task(task_id, download_data))
    return tasks


@openml.utils.thread_safe_if_oslo_installed
def get_task(task_id: int, download_data: bool = True) -> OpenMLTask:
    """Download OpenML task for a given task ID.

    Downloads the task representation, while the data splits can be
    downloaded optionally based on the additional parameter. Else,
    splits will either way be downloaded when the task is being used.

    Parameters
    ----------
    task_id : int or str
        The OpenML task id.
    download_data : bool
        Option to trigger download of data along with the meta data.

    Returns
    -------
    task
    """
    try:
        task_id = int(task_id)
    except (ValueError, TypeError):
        raise ValueError("Dataset ID is neither an Integer nor can be "
                         "cast to an Integer.")

    tid_cache_dir = openml.utils._create_cache_directory_for_id(
        TASKS_CACHE_DIR_NAME, task_id,
    )

    try:
        task = _get_task_description(task_id)
        dataset = get_dataset(task.dataset_id, download_data)
        # List of class labels availaible in dataset description
        # Including class labels as part of task meta data handles
        #   the case where data download was initially disabled
        if isinstance(task, OpenMLClassificationTask):
            task.class_labels = \
                dataset.retrieve_class_labels(task.target_name)
        # Clustering tasks do not have class labels
        # and do not offer download_split
        if download_data:
            if isinstance(task, OpenMLSupervisedTask):
                task.download_split()
    except Exception as e:
        openml.utils._remove_cache_dir_for_id(
            TASKS_CACHE_DIR_NAME,
            tid_cache_dir,
        )
        raise e

    return task


def _get_task_description(task_id):

    try:
        return _get_cached_task(task_id)
    except OpenMLCacheException:
        xml_file = os.path.join(
            openml.utils._create_cache_directory_for_id(
                TASKS_CACHE_DIR_NAME,
                task_id,
            ),
            "task.xml",
        )
        task_xml = openml._api_calls._perform_api_call("task/%d" % task_id,
                                                       'get')

        with io.open(xml_file, "w", encoding='utf8') as fh:
            fh.write(task_xml)
        return _create_task_from_xml(task_xml)


def _create_task_from_xml(xml):
    """Create a task given a xml string.

    Parameters
    ----------
    xml : string
        Task xml representation.

    Returns
    -------
    OpenMLTask
    """
    dic = xmltodict.parse(xml)["oml:task"]
    estimation_parameters = dict()
    inputs = dict()
    # Due to the unordered structure we obtain, we first have to extract
    # the possible keys of oml:input; dic["oml:input"] is a list of
    # OrderedDicts

    # Check if there is a list of inputs
    if isinstance(dic["oml:input"], list):
        for input_ in dic["oml:input"]:
            name = input_["@name"]
            inputs[name] = input_
    # Single input case
    elif isinstance(dic["oml:input"], dict):
        name = dic["oml:input"]["@name"]
        inputs[name] = dic["oml:input"]

    evaluation_measures = None
    if 'evaluation_measures' in inputs:
        evaluation_measures = inputs["evaluation_measures"][
            "oml:evaluation_measures"]["oml:evaluation_measure"]

    task_type_id = int(dic["oml:task_type_id"])
    common_kwargs = {
        'task_id': dic["oml:task_id"],
        'task_type': dic["oml:task_type"],
        'task_type_id': dic["oml:task_type_id"],
        'data_set_id': inputs["source_data"][
            "oml:data_set"]["oml:data_set_id"],
        'evaluation_measure': evaluation_measures,
    }
    if task_type_id in (
        TaskTypeEnum.SUPERVISED_CLASSIFICATION,
        TaskTypeEnum.SUPERVISED_REGRESSION,
        TaskTypeEnum.LEARNING_CURVE
    ):
        # Convert some more parameters
        for parameter in \
                inputs["estimation_procedure"]["oml:estimation_procedure"][
                    "oml:parameter"]:
            name = parameter["@name"]
            text = parameter.get("#text", "")
            estimation_parameters[name] = text

        common_kwargs['estimation_procedure_type'] = inputs[
            "estimation_procedure"][
            "oml:estimation_procedure"]["oml:type"]
        common_kwargs['estimation_parameters'] = estimation_parameters
        common_kwargs['target_name'] = inputs[
            "source_data"]["oml:data_set"]["oml:target_feature"]
        common_kwargs['data_splits_url'] = inputs["estimation_procedure"][
            "oml:estimation_procedure"]["oml:data_splits_url"]

    cls = {
        TaskTypeEnum.SUPERVISED_CLASSIFICATION: OpenMLClassificationTask,
        TaskTypeEnum.SUPERVISED_REGRESSION: OpenMLRegressionTask,
        TaskTypeEnum.CLUSTERING: OpenMLClusteringTask,
        TaskTypeEnum.LEARNING_CURVE: OpenMLLearningCurveTask,
    }.get(task_type_id)
    if cls is None:
        raise NotImplementedError('Task type %s not supported.' %
                                  common_kwargs['task_type'])
    return cls(**common_kwargs)


def create_task(
        task_type_id: int,
        dataset_id: int,
        estimation_procedure_id: int,
        target_name: Optional[str] = None,
        evaluation_measure: Optional[str] = None,
        **kwargs
) -> Union[
    OpenMLClassificationTask, OpenMLRegressionTask,
    OpenMLLearningCurveTask, OpenMLClusteringTask
]:
    """Create a task based on different given attributes.

    Builds a task object with the function arguments as
    attributes. The type of the task object built is
    determined from the task type id.
    More information on how the arguments (task attributes),
    relate to the different possible tasks can be found in
    the individual task objects at the openml.tasks.task
    module.

    Parameters
    ----------
    task_type_id : int
        Id of the task type.
    dataset_id : int
        The id of the dataset for the task.
    target_name : str, optional
        The name of the feature used as a target.
        At the moment, only optional for the clustering tasks.
    estimation_procedure_id : int
        The id of the estimation procedure.
    evaluation_measure : str, optional
        The name of the evaluation measure.
    kwargs : dict, optional
        Other task attributes that are not mandatory
        for task upload.

    Returns
    -------
    OpenMLClassificationTask, OpenMLRegressionTask,
    OpenMLLearningCurveTask, OpenMLClusteringTask
    """
    task_cls = {
        TaskTypeEnum.SUPERVISED_CLASSIFICATION: OpenMLClassificationTask,
        TaskTypeEnum.SUPERVISED_REGRESSION: OpenMLRegressionTask,
        TaskTypeEnum.CLUSTERING: OpenMLClusteringTask,
        TaskTypeEnum.LEARNING_CURVE: OpenMLLearningCurveTask,
    }.get(task_type_id)

    if task_cls is None:
        raise NotImplementedError(
            'Task type {0:d} not supported.'.format(task_type_id)
        )
    else:
        return task_cls(
            task_type_id=task_type_id,
            task_type=None,
            data_set_id=dataset_id,
            target_name=target_name,
            estimation_procedure_id=estimation_procedure_id,
            evaluation_measure=evaluation_measure,
            **kwargs
        )<|MERGE_RESOLUTION|>--- conflicted
+++ resolved
@@ -2,12 +2,9 @@
 import io
 import re
 import os
-<<<<<<< HEAD
 from typing import Union, Dict, Optional
+
 import pandas as pd
-=======
-from typing import Union, Optional
->>>>>>> 72f131a2
 import xmltodict
 
 from ..exceptions import OpenMLCacheException
