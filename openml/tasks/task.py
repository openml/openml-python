--- conflicted
+++ resolved
@@ -26,63 +26,6 @@
         """Download dataset associated with task"""
         return datasets.get_dataset(self.dataset_id)
 
-<<<<<<< HEAD
-=======
-    def push_tag(self, tag):
-        """Annotates this task with a tag on the server.
-
-        Parameters
-        ----------
-        tag : str
-            Tag to attach to the task.
-        """
-        data = {'task_id': self.task_id, 'tag': tag}
-        openml._api_calls._perform_api_call("/task/tag", data=data)
-
-    def remove_tag(self, tag):
-        """Removes a tag from this task on the server.
-
-        Parameters
-        ----------
-        tag : str
-            Tag to attach to the task.
-        """
-        data = {'task_id': self.task_id, 'tag': tag}
-        openml._api_calls._perform_api_call("/task/untag", data=data)
-
-
-class OpenMLSupervisedTask(OpenMLTask):
-    def __init__(self, task_id, task_type_id, task_type, data_set_id,
-                 estimation_procedure_type, estimation_parameters,
-                 evaluation_measure, target_name, data_splits_url):
-        super(OpenMLSupervisedTask, self).__init__(
-            task_id=task_id,
-            task_type_id=task_type_id,
-            task_type=task_type,
-            data_set_id=data_set_id,
-            estimation_procedure_type=estimation_procedure_type,
-            estimation_parameters=estimation_parameters,
-            evaluation_measure=evaluation_measure,
-        )
-        self.target_name = target_name
-        self.estimation_procedure["data_splits_url"] = data_splits_url
-        self.split = None
-
-    def get_X_and_y(self):
-        """Get data associated with the current task.
-
-        Returns
-        -------
-        tuple - X and y
-
-        """
-        dataset = self.get_dataset()
-        if self.task_type_id not in (1, 2, 3):
-            raise NotImplementedError(self.task_type)
-        X_and_y = dataset.get_data(target=self.target_name)
-        return X_and_y
-
->>>>>>> d5ca1d18
     def get_train_test_split_indices(self, fold=0, repeat=0, sample=0):
         # Replace with retrieve from cache
         if self.split is None:
@@ -129,7 +72,59 @@
             self.split = self.download_split()
 
         return self.split.repeats, self.split.folds, self.split.samples
-
+      
+    def push_tag(self, tag):
+        """Annotates this task with a tag on the server.
+
+        Parameters
+        ----------
+        tag : str
+            Tag to attach to the task.
+        """
+        data = {'task_id': self.task_id, 'tag': tag}
+        openml._api_calls._perform_api_call("/task/tag", data=data)
+
+    def remove_tag(self, tag):
+        """Removes a tag from this task on the server.
+
+        Parameters
+        ----------
+        tag : str
+            Tag to attach to the task.
+        """
+        data = {'task_id': self.task_id, 'tag': tag}
+        openml._api_calls._perform_api_call("/task/untag", data=data)
+
+class OpenMLSupervisedTask(OpenMLTask):
+    def __init__(self, task_id, task_type_id, task_type, data_set_id,
+                 estimation_procedure_type, estimation_parameters,
+                 evaluation_measure, target_name, data_splits_url):
+        super(OpenMLSupervisedTask, self).__init__(
+            task_id=task_id,
+            task_type_id=task_type_id,
+            task_type=task_type,
+            data_set_id=data_set_id,
+            estimation_procedure_type=estimation_procedure_type,
+            estimation_parameters=estimation_parameters,
+            evaluation_measure=evaluation_measure,
+        )
+        self.target_name = target_name
+        self.estimation_procedure["data_splits_url"] = data_splits_url
+        self.split = None
+
+    def get_X_and_y(self):
+        """Get data associated with the current task.
+
+        Returns
+        -------
+        tuple - X and y
+
+        """
+        dataset = self.get_dataset()
+        if self.task_type_id not in (1, 2, 3):
+            raise NotImplementedError(self.task_type)
+        X_and_y = dataset.get_data(target=self.target_name)
+        return X_and_y
 
 class OpenMLClassificationTask(OpenMLSupervisedTask):
     def __init__(self, task_id, task_type_id, task_type, data_set_id,
@@ -156,54 +151,46 @@
         if cost_matrix is not None:
             raise NotImplementedError("Costmatrix")
 
-<<<<<<< HEAD
-        Parameters
-        ----------
-        tag : str
-            Tag to attach to the task.
-        """
-        data = {'task_id': self.task_id, 'tag': tag}
-        openml._api_calls._perform_api_call("/task/untag", data=data)
-
-
-class OpenMLSupervisedTask(OpenMLTask):
+
+class OpenMLRegressionTask(OpenMLSupervisedTask):
     def __init__(self, task_id, task_type_id, task_type, data_set_id,
                  estimation_procedure_type, estimation_parameters,
                  evaluation_measure, target_name, data_splits_url):
-        super(OpenMLSupervisedTask, self).__init__(
-            task_id=task_id,
-            task_type_id=task_type_id,
-            task_type=task_type,
-            data_set_id=data_set_id,
-            estimation_procedure_type=estimation_procedure_type,
-            estimation_parameters=estimation_parameters,
-            evaluation_measure=evaluation_measure,
-        )
-        self.target_name = target_name
-        self.estimation_procedure["data_splits_url"] = data_splits_url
-        self.split = None
-
-    def get_X_and_y(self):
-        """Get data associated with the current task.
-
-        Returns
-        -------
-        tuple - X and y
-
-        """
-        dataset = self.get_dataset()
-        if self.task_type_id not in (1, 2, 3):
-            raise NotImplementedError(self.task_type)
-        X_and_y = dataset.get_data(target=self.target_name)
-        return X_and_y
-
-
-class OpenMLClassificationTask(OpenMLSupervisedTask):
+        super(OpenMLRegressionTask, self).__init__(
+            task_id=task_id,
+            task_type_id=task_type_id,
+            task_type=task_type,
+            data_set_id=data_set_id,
+            estimation_procedure_type=estimation_procedure_type,
+            estimation_parameters=estimation_parameters,
+            evaluation_measure=evaluation_measure,
+            target_name=target_name,
+            data_splits_url=data_splits_url,
+        )
+
+
+class OpenMLClusteringTask(OpenMLTask):
+    def __init__(self, task_id, task_type_id, task_type, data_set_id,
+                 estimation_procedure_type, estimation_parameters,
+                 evaluation_measure, number_of_clusters=None):
+        super(OpenMLClusteringTask, self).__init__(
+            task_id=task_id,
+            task_type_id=task_type_id,
+            task_type=task_type,
+            data_set_id=data_set_id,
+            estimation_procedure_type=estimation_procedure_type,
+            estimation_parameters=estimation_parameters,
+            evaluation_measure=evaluation_measure,
+        )
+        self.number_of_clusters = number_of_clusters
+
+
+class OpenMLLearningCurveTask(OpenMLSupervisedTask):
     def __init__(self, task_id, task_type_id, task_type, data_set_id,
                  estimation_procedure_type, estimation_parameters,
                  evaluation_measure, target_name, data_splits_url,
                  class_labels=None, cost_matrix=None):
-        super(OpenMLClassificationTask, self).__init__(
+        super(OpenMLLearningCurveTask, self).__init__(
             task_id=task_id,
             task_type_id=task_type_id,
             task_type=task_type,
@@ -221,65 +208,4 @@
         self.split = None
 
         if cost_matrix is not None:
-            raise NotImplementedError("Costmatrix")
-
-=======
->>>>>>> d5ca1d18
-
-class OpenMLRegressionTask(OpenMLSupervisedTask):
-    def __init__(self, task_id, task_type_id, task_type, data_set_id,
-                 estimation_procedure_type, estimation_parameters,
-                 evaluation_measure, target_name, data_splits_url):
-        super(OpenMLRegressionTask, self).__init__(
-            task_id=task_id,
-            task_type_id=task_type_id,
-            task_type=task_type,
-            data_set_id=data_set_id,
-            estimation_procedure_type=estimation_procedure_type,
-            estimation_parameters=estimation_parameters,
-            evaluation_measure=evaluation_measure,
-            target_name=target_name,
-            data_splits_url=data_splits_url,
-        )
-
-
-class OpenMLClusteringTask(OpenMLTask):
-    def __init__(self, task_id, task_type_id, task_type, data_set_id,
-                 estimation_procedure_type, estimation_parameters,
-                 evaluation_measure, number_of_clusters=None):
-        super(OpenMLClusteringTask, self).__init__(
-            task_id=task_id,
-            task_type_id=task_type_id,
-            task_type=task_type,
-            data_set_id=data_set_id,
-            estimation_procedure_type=estimation_procedure_type,
-            estimation_parameters=estimation_parameters,
-            evaluation_measure=evaluation_measure,
-        )
-        self.number_of_clusters = number_of_clusters
-
-
-class OpenMLLearningCurveTask(OpenMLSupervisedTask):
-    def __init__(self, task_id, task_type_id, task_type, data_set_id,
-                 estimation_procedure_type, estimation_parameters,
-                 evaluation_measure, target_name, data_splits_url,
-                 class_labels=None, cost_matrix=None):
-        super(OpenMLLearningCurveTask, self).__init__(
-            task_id=task_id,
-            task_type_id=task_type_id,
-            task_type=task_type,
-            data_set_id=data_set_id,
-            estimation_procedure_type=estimation_procedure_type,
-            estimation_parameters=estimation_parameters,
-            evaluation_measure=evaluation_measure,
-            target_name=target_name,
-            data_splits_url=data_splits_url,
-        )
-        self.target_name = target_name
-        self.class_labels = class_labels
-        self.cost_matrix = cost_matrix
-        self.estimation_procedure["data_splits_url"] = data_splits_url
-        self.split = None
-
-        if cost_matrix is not None:
             raise NotImplementedError("Costmatrix")