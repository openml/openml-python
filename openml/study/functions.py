--- conflicted
+++ resolved
@@ -9,15 +9,6 @@
     Retrieves all relevant information of an OpenML study from the server
     Note that some of the (data, tasks, flows, setups) fields can be empty
     (depending on information on the server)
-<<<<<<< HEAD
-    '''
-    call_suffix = "study/%s" % str(study_id)
-    if type is not None:
-        call_suffix += "/" + type
-    xml_string = openml._api_calls._perform_api_call(call_suffix)
-    result_dict = xmltodict.parse(xml_string)['oml:study']
-    id = int(result_dict['oml:id'])
-=======
 
     Parameters
     ----------
@@ -49,7 +40,6 @@
     main_entity_type = result_dict['oml:main_entity_type']
     benchmark_suite = result_dict['oml:benchmark_suite'] \
         if 'oml:benchmark_suite' in result_dict else None
->>>>>>> a2a4adeb
     name = result_dict['oml:name']
     description = result_dict['oml:description']
     status = result_dict['oml:status']
