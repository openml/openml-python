from .study import OpenMLStudy
<<<<<<< HEAD
from .functions import get_study

__all__ = ['OpenMLStudy', 'get_study']
=======
from .functions import get_study, create_study, create_benchmark_suite, \
    status_update, attach_to_study, detach_from_study, delete_study


__all__ = [
    'OpenMLStudy', 'attach_to_study', 'create_benchmark_suite', 'create_study',
    'delete_study', 'detach_from_study', 'get_study', 'status_update'
]
>>>>>>> a2a4adeb
<|MERGE_RESOLUTION|>--- conflicted
+++ resolved
@@ -1,15 +1,8 @@
 from .study import OpenMLStudy
-<<<<<<< HEAD
-from .functions import get_study
-
-__all__ = ['OpenMLStudy', 'get_study']
-=======
 from .functions import get_study, create_study, create_benchmark_suite, \
     status_update, attach_to_study, detach_from_study, delete_study
 
 
 __all__ = [
     'OpenMLStudy', 'attach_to_study', 'create_benchmark_suite', 'create_study',
-    'delete_study', 'detach_from_study', 'get_study', 'status_update'
-]
->>>>>>> a2a4adeb
+    'delete_study', 'detach_from_study', 'get_study', 'status_update'