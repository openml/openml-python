--- conflicted
+++ resolved
@@ -168,11 +168,8 @@
             bucket_name=bucket,
             object_name=object_name,
             file_path=str(destination),
-<<<<<<< HEAD
             progress=ProgressBar() if config.show_progress else None,
-=======
             request_headers=_HEADERS,
->>>>>>> de983ac5
         )
         if destination.is_file() and destination.suffix == ".zip":
             with zipfile.ZipFile(destination, "r") as zip_ref:
