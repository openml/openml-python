import os
import xmltodict
import shutil

import openml._api_calls
from . import config


def extract_xml_tags(xml_tag_name, node, allow_none=True):
    """Helper to extract xml tags from xmltodict.

    Parameters
    ----------
    xml_tag_name : str
        Name of the xml tag to extract from the node.

    node : object
        Node object returned by ``xmltodict`` from which ``xml_tag_name``
        should be extracted.

    allow_none : bool
        If ``False``, the tag needs to exist in the node. Will raise a
        ``ValueError`` if it does not.

    Returns
    -------
    object
    """
    if xml_tag_name in node and node[xml_tag_name] is not None:
        if isinstance(node[xml_tag_name], dict):
            rval = [node[xml_tag_name]]
        elif isinstance(node[xml_tag_name], str):
            rval = [node[xml_tag_name]]
        elif isinstance(node[xml_tag_name], list):
            rval = node[xml_tag_name]
        else:
            raise ValueError('Received not string and non list as tag item')

        return rval
    else:
        if allow_none:
            return None
        else:
            raise ValueError("Could not find tag '%s' in node '%s'" %
                             (xml_tag_name, str(node)))


def _tag_entity(entity_type, entity_id, tag, untag=False):
    """
    Function that tags or untags a given entity on OpenML. As the OpenML
    API tag functions all consist of the same format, this function covers
    all entity types (currently: dataset, task, flow, setup, run). Could
    be used in a partial to provide dataset_tag, dataset_untag, etc.

    Parameters
    ----------
    entity_type : str
        Name of the entity to tag (e.g., run, flow, data)

    entity_id : int
        OpenML id of the entity

    tag : str
        The tag

    untag : bool
        Set to true if needed to untag, rather than tag

    Returns
    -------
    tags : list
        List of tags that the entity is (still) tagged with
    """
    legal_entities = {'data', 'task', 'flow', 'setup', 'run'}
    if entity_type not in legal_entities:
        raise ValueError('Can\'t tag a %s' % entity_type)

    uri = '%s/tag' % entity_type
    main_tag = 'oml:%s_tag' % entity_type
    if untag:
        uri = '%s/untag' % entity_type
        main_tag = 'oml:%s_untag' % entity_type

    post_variables = {'%s_id' % entity_type: entity_id, 'tag': tag}
<<<<<<< HEAD
    result_xml = openml._api_calls._perform_api_call(uri, post_variables)
=======
    result_xml = openml._api_calls._perform_api_call(uri,
                                                     'post',
                                                     post_variables)
>>>>>>> a2a4adeb

    result = xmltodict.parse(result_xml, force_list={'oml:tag'})[main_tag]

    if 'oml:tag' in result:
        return result['oml:tag']
    else:
        # no tags, return empty list
        return []


def _delete_entity(entity_type, entity_id):
    """
    Function that deletes a given entity on OpenML. As the OpenML
    API tag functions all consist of the same format, this function covers
    all entity types that can be deleted (currently: dataset, task, flow,
    run, study and user).

    Parameters
    ----------
    entity_type : str
        Name of the entity to tag (e.g., run, flow, data)

    entity_id : int
        OpenML id of the entity

    Returns
    -------
    bool
        True iff the deletion was successful. False otherwse
    """
    legal_entities = {
        'data',
        'flow',
        'task',
        'run',
        'study',
        'user',
    }
    if entity_type not in legal_entities:
        raise ValueError('Can\'t delete a %s' % entity_type)

    url_suffix = '%s/%d' % (entity_type, entity_id)
    result_xml = openml._api_calls._perform_api_call(url_suffix,
                                                     'delete')
    result = xmltodict.parse(result_xml)
    if 'oml:%s_delete' % entity_type in result:
        return True
    else:
        return False


def _list_all(listing_call, *args, **filters):
    """Helper to handle paged listing requests.

    Example usage:

    ``evaluations = list_all(list_evaluations, "predictive_accuracy", task=mytask)``

    Parameters
    ----------
    listing_call : callable
        Call listing, e.g. list_evaluations.
    *args : Variable length argument list
        Any required arguments for the listing call.
    **filters : Arbitrary keyword arguments
        Any filters that can be applied to the listing function.
        additionally, the batch_size can be specified. This is
        useful for testing purposes.
    Returns
    -------
    dict
    """

    # eliminate filters that have a None value
    active_filters = {key: value for key, value in filters.items()
                      if value is not None}
    page = 0
    result = {}

    # Default batch size per paging.
    # This one can be set in filters (batch_size), but should not be
    # changed afterwards. The derived batch_size can be changed.
    BATCH_SIZE_ORIG = 10000
    if 'batch_size' in active_filters:
        BATCH_SIZE_ORIG = active_filters['batch_size']
        del active_filters['batch_size']

    # max number of results to be shown
    LIMIT = None
    offset = 0
    if 'size' in active_filters:
        LIMIT = active_filters['size']
        del active_filters['size']

    if LIMIT is not None and BATCH_SIZE_ORIG > LIMIT:
        BATCH_SIZE_ORIG = LIMIT

    if 'offset' in active_filters:
        offset = active_filters['offset']
        del active_filters['offset']
    
    batch_size = BATCH_SIZE_ORIG
    while True:
        try:
            current_offset = offset + BATCH_SIZE_ORIG * page
            new_batch = listing_call(
                *args,
                limit=batch_size,
                offset=current_offset,
                **active_filters
            )
        except openml.exceptions.OpenMLServerNoResult:
            # we want to return an empty dict in this case
            break
        result.update(new_batch)
        if len(new_batch) < batch_size:
            break
        page += 1
        if LIMIT is not None:
            # check if the number of required results has been achieved
            # always do a 'bigger than' check,
            # in case of bugs to prevent infinite loops
            if len(result) >= LIMIT:
                break
            # check if there are enough results to fulfill a batch
            if BATCH_SIZE_ORIG > LIMIT - len(result):
                batch_size = LIMIT - len(result)

    return result


def _create_cache_directory(key):
    cache = config.get_cache_directory()
    cache_dir = os.path.join(cache, key)
    try:
        os.makedirs(cache_dir)
    except OSError:
        pass
    return cache_dir


def _create_cache_directory_for_id(key, id_):
    """Create the cache directory for a specific ID

    In order to have a clearer cache structure and because every task
    is cached in several files (description, split), there
    is a directory for each task witch the task ID being the directory
    name. This function creates this cache directory.

    This function is NOT thread/multiprocessing safe.

    Parameters
    ----------
    key : str

    id_ : int

    Returns
    -------
    str
        Path of the created dataset cache directory.
    """
    cache_dir = os.path.join(
        _create_cache_directory(key), str(id_)
    )
    if os.path.exists(cache_dir) and os.path.isdir(cache_dir):
        pass
    elif os.path.exists(cache_dir) and not os.path.isdir(cache_dir):
        raise ValueError('%s cache dir exists but is not a directory!' % key)
    else:
        os.makedirs(cache_dir)
    return cache_dir


def _remove_cache_dir_for_id(key, cache_dir):
    """Remove the task cache directory

    This function is NOT thread/multiprocessing safe.

    Parameters
    ----------
    key : str

    cache_dir : str
    """
    try:
        shutil.rmtree(cache_dir)
    except (OSError, IOError):
        raise ValueError('Cannot remove faulty %s cache directory %s.'
                         'Please do this manually!' % (key, cache_dir))


def _create_lockfiles_dir():
    dir = os.path.join(config.get_cache_directory(), 'locks')
    try:
        os.makedirs(dir)
    except OSError:
        pass
    return dir<|MERGE_RESOLUTION|>--- conflicted
+++ resolved
@@ -82,13 +82,10 @@
         main_tag = 'oml:%s_untag' % entity_type
 
     post_variables = {'%s_id' % entity_type: entity_id, 'tag': tag}
-<<<<<<< HEAD
     result_xml = openml._api_calls._perform_api_call(uri, post_variables)
-=======
     result_xml = openml._api_calls._perform_api_call(uri,
                                                      'post',
                                                      post_variables)
->>>>>>> a2a4adeb
 
     result = xmltodict.parse(result_xml, force_list={'oml:tag'})[main_tag]
 
