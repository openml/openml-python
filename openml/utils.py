--- conflicted
+++ resolved
@@ -42,7 +42,6 @@
         else:
             raise ValueError("Could not find tag '%s' in node '%s'" %
                              (xml_tag_name, str(node)))
-<<<<<<< HEAD
 
 
 def _tag_entity(entity_type, entity_id, tag, untag=False):
@@ -89,7 +88,7 @@
     else:
         # no tags, return empty list
         return []
-=======
+
             
 def list_all(listing_call, batch_size=10000, *args, **filters):
     """Helper to handle paged listing requests.
@@ -135,5 +134,4 @@
         result.update(new_batch)
         page += 1
 
-    return result
->>>>>>> 194706d4
+    return result