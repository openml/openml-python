--- conflicted
+++ resolved
@@ -207,18 +207,11 @@
     if offset is not None:
         api_call += f"/offset/{offset}"
     if setup is not None:
-<<<<<<< HEAD
-        api_call += f"/setup/{','.join([str(int(i)) for i in setup])}"
-    if kwargs is not None:
-        for operator, value in kwargs.items():
-            api_call += f"/{operator}/{value}"
-=======
-        api_call += "/setup/{}".format(",".join([str(int(i)) for i in setup]))
+        api_call += f"/setup/{','.join([str(int(i)}" for i in setup]))
     if flow is not None:
         api_call += f"/flow/{flow}"
     if tag is not None:
         api_call += f"/tag/{tag}"
->>>>>>> 483f467b
 
     return __list_setups(api_call=api_call)
 
