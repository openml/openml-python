--- conflicted
+++ resolved
@@ -259,14 +259,9 @@
     avoid_duplicate_runs = config["avoid_duplicate_runs"]
     apikey = config["apikey"]
     server = config["server"]
-<<<<<<< HEAD
-    short_cache_dir = config["cachedir"]
-    n_retries = config["connection_n_retries"]
     show_progress = config.get("show_progress", _defaults["show_progress"])
-=======
     short_cache_dir = Path(config["cachedir"])
     n_retries = int(config["connection_n_retries"])
->>>>>>> de983ac5
 
     set_retry_policy(config["retry_policy"], n_retries)
 
