"""
Store module level information like the API key, cache directory and the server
"""

# License: BSD 3-Clause

import logging
import logging.handlers
import os
from pathlib import Path
import platform
<<<<<<< HEAD
from typing import Tuple, cast, Any, Optional
=======
from typing import Tuple, cast, Any
import warnings
>>>>>>> b0e944d4

from io import StringIO
import configparser
from urllib.parse import urlparse

logger = logging.getLogger(__name__)
openml_logger = logging.getLogger("openml")
console_handler = None
file_handler = None


def _create_log_handlers(create_file_handler=True):
    """ Creates but does not attach the log handlers. """
    global console_handler, file_handler
    if console_handler is not None or file_handler is not None:
        logger.debug("Requested to create log handlers, but they are already created.")
        return

    message_format = "[%(levelname)s] [%(asctime)s:%(name)s] %(message)s"
    output_formatter = logging.Formatter(message_format, datefmt="%H:%M:%S")

    console_handler = logging.StreamHandler()
    console_handler.setFormatter(output_formatter)

    if create_file_handler:
        one_mb = 2 ** 20
        log_path = os.path.join(cache_directory, "openml_python.log")
        file_handler = logging.handlers.RotatingFileHandler(
            log_path, maxBytes=one_mb, backupCount=1, delay=True
        )
        file_handler.setFormatter(output_formatter)


def _convert_log_levels(log_level: int) -> Tuple[int, int]:
    """ Converts a log level that's either defined by OpenML/Python to both specifications. """
    # OpenML verbosity level don't match Python values directly:
    openml_to_python = {0: logging.WARNING, 1: logging.INFO, 2: logging.DEBUG}
    python_to_openml = {
        logging.DEBUG: 2,
        logging.INFO: 1,
        logging.WARNING: 0,
        logging.CRITICAL: 0,
        logging.ERROR: 0,
    }
    # Because the dictionaries share no keys, we use `get` to convert as necessary:
    openml_level = python_to_openml.get(log_level, log_level)
    python_level = openml_to_python.get(log_level, log_level)
    return openml_level, python_level


def _set_level_register_and_store(handler: logging.Handler, log_level: int):
    """ Set handler log level, register it if needed, save setting to config file if specified. """
    oml_level, py_level = _convert_log_levels(log_level)
    handler.setLevel(py_level)

    if openml_logger.level > py_level or openml_logger.level == logging.NOTSET:
        openml_logger.setLevel(py_level)

    if handler not in openml_logger.handlers:
        openml_logger.addHandler(handler)


def set_console_log_level(console_output_level: int):
    """ Set console output to the desired level and register it with openml logger if needed. """
    global console_handler
    _set_level_register_and_store(cast(logging.Handler, console_handler), console_output_level)


def set_file_log_level(file_output_level: int):
    """ Set file output to the desired level and register it with openml logger if needed. """
    global file_handler
    _set_level_register_and_store(cast(logging.Handler, file_handler), file_output_level)


# Default values (see also https://github.com/openml/OpenML/wiki/Client-API-Standards)
_defaults = {
    "apikey": "",
    "server": "https://www.openml.org/api/v1/xml",
    "cachedir": (
        os.environ.get("XDG_CACHE_HOME", os.path.join("~", ".cache", "openml",))
        if platform.system() == "Linux"
        else os.path.join("~", ".openml")
    ),
    "avoid_duplicate_runs": "True",
    "retry_policy": "human",
    "connection_n_retries": "5",
}

# Default values are actually added here in the _setup() function which is
# called at the end of this module
server = str(_defaults["server"])  # so mypy knows it is a string


def get_server_base_url() -> str:
    """Return the base URL of the currently configured server.

    Turns ``"https://www.openml.org/api/v1/xml"`` in ``"https://www.openml.org/"``

    Returns
    =======
    str
    """
    return server.split("/api")[0]


apikey = _defaults["apikey"]
# The current cache directory (without the server name)
cache_directory = str(_defaults["cachedir"])  # so mypy knows it is a string
avoid_duplicate_runs = True if _defaults["avoid_duplicate_runs"] == "True" else False

retry_policy = _defaults["retry_policy"]
connection_n_retries = int(_defaults["connection_n_retries"])


def set_retry_policy(value: str, n_retries: Optional[int] = None) -> None:
    global retry_policy
    global connection_n_retries
    default_retries_by_policy = dict(human=5, robot=50)

    if value not in default_retries_by_policy:
        raise ValueError(
            f"Detected retry_policy '{value}' but must be one of {default_retries_by_policy}"
        )
    if n_retries is not None and not isinstance(n_retries, int):
        raise TypeError(f"`n_retries` must be of type `int` or `None` but is `{type(n_retries)}`.")
    if isinstance(n_retries, int) and n_retries < 1:
        raise ValueError(f"`n_retries` is '{n_retries}' but must be positive.")

    retry_policy = value
    connection_n_retries = default_retries_by_policy[value] if n_retries is None else n_retries


class ConfigurationForExamples:
    """ Allows easy switching to and from a test configuration, used for examples. """

    _last_used_server = None
    _last_used_key = None
    _start_last_called = False
    _test_server = "https://test.openml.org/api/v1/xml"
    _test_apikey = "c0c42819af31e706efe1f4b88c23c6c1"

    @classmethod
    def start_using_configuration_for_example(cls):
        """ Sets the configuration to connect to the test server with valid apikey.

        To configuration as was before this call is stored, and can be recovered
        by using the `stop_use_example_configuration` method.
        """
        global server
        global apikey

        if cls._start_last_called and server == cls._test_server and apikey == cls._test_apikey:
            # Method is called more than once in a row without modifying the server or apikey.
            # We don't want to save the current test configuration as a last used configuration.
            return

        cls._last_used_server = server
        cls._last_used_key = apikey
        cls._start_last_called = True

        # Test server key for examples
        server = cls._test_server
        apikey = cls._test_apikey
        warnings.warn(
            "Switching to the test server {} to not upload results to the live server. "
            "Using the test server may result in reduced performance of the API!".format(server)
        )

    @classmethod
    def stop_using_configuration_for_example(cls):
        """ Return to configuration as it was before `start_use_example_configuration`. """
        if not cls._start_last_called:
            # We don't want to allow this because it will (likely) result in the `server` and
            # `apikey` variables being set to None.
            raise RuntimeError(
                "`stop_use_example_configuration` called without a saved config."
                "`start_use_example_configuration` must be called first."
            )

        global server
        global apikey

        server = cls._last_used_server
        apikey = cls._last_used_key
        cls._start_last_called = False


def determine_config_file_path() -> Path:
    if platform.system() == "Linux":
        config_dir = Path(os.environ.get("XDG_CONFIG_HOME", Path("~") / ".config" / "openml"))
    else:
        config_dir = Path("~") / ".openml"
    # Still use os.path.expanduser to trigger the mock in the unit test
    config_dir = Path(os.path.expanduser(config_dir))
    return config_dir / "config"


def _setup(config=None):
    """Setup openml package. Called on first import.

    Reads the config file and sets up apikey, server, cache appropriately.
    key and server can be set by the user simply using
    openml.config.apikey = THEIRKEY
    openml.config.server = SOMESERVER
    We could also make it a property but that's less clear.
    """
    global apikey
    global server
    global cache_directory
    global avoid_duplicate_runs

    config_file = determine_config_file_path()
    config_dir = config_file.parent

    # read config file, create directory for config file
    if not os.path.exists(config_dir):
        try:
            os.makedirs(config_dir, exist_ok=True)
            cache_exists = True
        except PermissionError:
            cache_exists = False
    else:
        cache_exists = True

    if config is None:
        config = _parse_config(config_file)

        def _get(config, key):
            return config.get("FAKE_SECTION", key)

        avoid_duplicate_runs = config.getboolean("FAKE_SECTION", "avoid_duplicate_runs")
    else:

        def _get(config, key):
            return config.get(key)

        avoid_duplicate_runs = config.get("avoid_duplicate_runs")

    apikey = _get(config, "apikey")
    server = _get(config, "server")
    short_cache_dir = _get(config, "cachedir")

    n_retries = _get(config, "connection_n_retries")
    if n_retries is not None:
        n_retries = int(n_retries)

    set_retry_policy(_get(config, "retry_policy"), n_retries)

    cache_directory = os.path.expanduser(short_cache_dir)
    # create the cache subdirectory
    if not os.path.exists(cache_directory):
        try:
            os.makedirs(cache_directory, exist_ok=True)
        except PermissionError:
            openml_logger.warning(
                "No permission to create openml cache directory at %s! This can result in "
                "OpenML-Python not working properly." % cache_directory
            )

    if cache_exists:
        _create_log_handlers()
    else:
        _create_log_handlers(create_file_handler=False)
        openml_logger.warning(
            "No permission to create OpenML directory at %s! This can result in OpenML-Python "
            "not working properly." % config_dir
        )


def set_field_in_config_file(field: str, value: Any):
    """ Overwrites the `field` in the configuration file with the new `value`. """
    if field not in _defaults:
        return ValueError(f"Field '{field}' is not valid and must be one of '{_defaults.keys()}'.")

    globals()[field] = value
    config_file = determine_config_file_path()
    config = _parse_config(str(config_file))
    with open(config_file, "w") as fh:
        for f in _defaults.keys():
            # We can't blindly set all values based on globals() because when the user
            # sets it through config.FIELD it should not be stored to file.
            # There doesn't seem to be a way to avoid writing defaults to file with configparser,
            # because it is impossible to distinguish from an explicitly set value that matches
            # the default value, to one that was set to its default because it was omitted.
            value = config.get("FAKE_SECTION", f)
            if f == field:
                value = globals()[f]
            fh.write(f"{f} = {value}\n")


def _parse_config(config_file: str):
    """ Parse the config file, set up defaults. """
    config = configparser.RawConfigParser(defaults=_defaults)

    # The ConfigParser requires a [SECTION_HEADER], which we do not expect in our config file.
    # Cheat the ConfigParser module by adding a fake section header
    config_file_ = StringIO()
    config_file_.write("[FAKE_SECTION]\n")
    try:
        with open(config_file) as fh:
            for line in fh:
                config_file_.write(line)
    except FileNotFoundError:
        logger.info("No config file found at %s, using default configuration.", config_file)
    except OSError as e:
        logger.info("Error opening file %s: %s", config_file, e.args[0])
    config_file_.seek(0)
    config.read_file(config_file_)
    return config


def get_config_as_dict():
    config = dict()
    config["apikey"] = apikey
    config["server"] = server
    config["cachedir"] = cache_directory
    config["avoid_duplicate_runs"] = avoid_duplicate_runs
    config["connection_n_retries"] = connection_n_retries
    config["retry_policy"] = retry_policy
    return config


def get_cache_directory():
    """Get the current cache directory.

    Returns
    -------
    cachedir : string
        The current cache directory.

    """
    url_suffix = urlparse(server).netloc
    reversed_url_suffix = os.sep.join(url_suffix.split(".")[::-1])
    _cachedir = os.path.join(cache_directory, reversed_url_suffix)
    return _cachedir


def set_cache_directory(cachedir):
    """Set module-wide cache directory.

    Sets the cache directory into which to download datasets, tasks etc.

    Parameters
    ----------
    cachedir : string
         Path to use as cache directory.

    See also
    --------
    get_cache_directory
    """

    global cache_directory
    cache_directory = cachedir


start_using_configuration_for_example = (
    ConfigurationForExamples.start_using_configuration_for_example
)
stop_using_configuration_for_example = ConfigurationForExamples.stop_using_configuration_for_example


__all__ = [
    "get_cache_directory",
    "set_cache_directory",
    "start_using_configuration_for_example",
    "stop_using_configuration_for_example",
    "get_config_as_dict",
]

_setup()<|MERGE_RESOLUTION|>--- conflicted
+++ resolved
@@ -9,12 +9,8 @@
 import os
 from pathlib import Path
 import platform
-<<<<<<< HEAD
 from typing import Tuple, cast, Any, Optional
-=======
-from typing import Tuple, cast, Any
 import warnings
->>>>>>> b0e944d4
 
 from io import StringIO
 import configparser
