# License: BSD 3-Clause

import hashlib
import inspect
import os
import shutil
import sys
import time
from typing import Dict, Union, cast
import unittest
import warnings
import pandas as pd

# Currently, importing oslo raises a lot of warning that it will stop working
# under python3.8; remove this once they disappear
with warnings.catch_warnings():
    warnings.simplefilter("ignore")
    from oslo_concurrency import lockutils

import openml
from openml.tasks import TaskType
from openml.exceptions import OpenMLServerException

import logging


class TestBase(unittest.TestCase):
    """Base class for tests

    Note
    ----
    Currently hard-codes a read-write key.
    Hopefully soon allows using a test server, not the production server.
    """

    publish_tracker = {
        "run": [],
        "data": [],
        "flow": [],
        "task": [],
        "study": [],
        "user": [],
    }  # type: dict
    test_server = "https://test.openml.org/api/v1/xml"
    # amueller's read/write key that he will throw away later
    apikey = "610344db6388d9ba34f6db45a3cf71de"

    # creating logger for tracking files uploaded to test server
    logger = logging.getLogger("unit_tests_published_entities")
    logger.setLevel(logging.DEBUG)

    def setUp(self, n_levels: int = 1):
        """Setup variables and temporary directories.

        In particular, this methods:

        * creates a temporary working directory
        * figures out a path to a few static test files
        * set the default server to be the test server
        * set a static API key for the test server
        * increases the maximal number of retries

        Parameters
        ----------
        n_levels : int
            Number of nested directories the test is in. Necessary to resolve the path to the
            ``files`` directory, which is located directly under the ``tests`` directory.
        """

        # This cache directory is checked in to git to simulate a populated
        # cache
        self.maxDiff = None
        self.static_cache_dir = None
        abspath_this_file = os.path.abspath(inspect.getfile(self.__class__))
        static_cache_dir = os.path.dirname(abspath_this_file)
        for _ in range(n_levels):
            static_cache_dir = os.path.abspath(os.path.join(static_cache_dir, ".."))
        content = os.listdir(static_cache_dir)
        if "files" in content:
            self.static_cache_dir = os.path.join(static_cache_dir, "files")

        if self.static_cache_dir is None:
            raise ValueError(
                "Cannot find test cache dir, expected it to be {}!".format(static_cache_dir)
            )

        self.cwd = os.getcwd()
        workdir = os.path.dirname(os.path.abspath(__file__))
        tmp_dir_name = self.id()
        self.workdir = os.path.join(workdir, tmp_dir_name)
        shutil.rmtree(self.workdir, ignore_errors=True)

        os.mkdir(self.workdir)
        os.chdir(self.workdir)

        self.cached = True
        openml.config.apikey = TestBase.apikey
        self.production_server = "https://openml.org/api/v1/xml"
        openml.config.server = TestBase.test_server
        openml.config.avoid_duplicate_runs = False
        openml.config.cache_directory = self.workdir

        # If we're on travis, we save the api key in the config file to allow
        # the notebook tests to read them.
        if os.environ.get("TRAVIS") or os.environ.get("APPVEYOR"):
            with lockutils.external_lock("config", lock_path=self.workdir):
                with open(openml.config.config_file, "w") as fh:
                    fh.write("apikey = %s" % openml.config.apikey)

        # Increase the number of retries to avoid spurious server failures
        self.connection_n_retries = openml.config.connection_n_retries
        openml.config.connection_n_retries = 10

    def tearDown(self):
        os.chdir(self.cwd)
        try:
            shutil.rmtree(self.workdir)
        except PermissionError:
            if os.name == "nt":
                # one of the files may still be used by another process
                pass
            else:
                raise
        openml.config.server = self.production_server
        openml.config.connection_n_retries = self.connection_n_retries

    @classmethod
    def _mark_entity_for_removal(self, entity_type, entity_id):
        """ Static record of entities uploaded to test server

        Dictionary of lists where the keys are 'entity_type'.
        Each such dictionary is a list of integer IDs.
        For entity_type='flow', each list element is a tuple
        of the form (Flow ID, Flow Name).
        """
        if entity_type not in TestBase.publish_tracker:
            TestBase.publish_tracker[entity_type] = [entity_id]
        else:
            TestBase.publish_tracker[entity_type].append(entity_id)

    @classmethod
    def _delete_entity_from_tracker(self, entity_type, entity):
        """ Deletes entity records from the static file_tracker

        Given an entity type and corresponding ID, deletes all entries, including
        duplicate entries of the ID for the entity type.
        """
        if entity_type in TestBase.publish_tracker:
            # removes duplicate entries
            TestBase.publish_tracker[entity_type] = list(set(TestBase.publish_tracker[entity_type]))
            if entity_type == "flow":
                delete_index = [
                    i
                    for i, (id_, _) in enumerate(TestBase.publish_tracker[entity_type])
                    if id_ == entity
                ][0]
            else:
                delete_index = [
                    i
                    for i, id_ in enumerate(TestBase.publish_tracker[entity_type])
                    if id_ == entity
                ][0]
            TestBase.publish_tracker[entity_type].pop(delete_index)

    def _get_sentinel(self, sentinel=None):
        if sentinel is None:
            # Create a unique prefix for the flow. Necessary because the flow
            # is identified by its name and external version online. Having a
            # unique name allows us to publish the same flow in each test run.
            md5 = hashlib.md5()
            md5.update(str(time.time()).encode("utf-8"))
            md5.update(str(os.getpid()).encode("utf-8"))
            sentinel = md5.hexdigest()[:10]
            sentinel = "TEST%s" % sentinel
        return sentinel

    def _add_sentinel_to_flow_name(self, flow, sentinel=None):
        sentinel = self._get_sentinel(sentinel=sentinel)
        flows_to_visit = list()
        flows_to_visit.append(flow)
        while len(flows_to_visit) > 0:
            current_flow = flows_to_visit.pop()
            current_flow.name = "%s%s" % (sentinel, current_flow.name)
            for subflow in current_flow.components.values():
                flows_to_visit.append(subflow)

        return flow, sentinel

    def _check_dataset(self, dataset):
        self.assertEqual(type(dataset), dict)
        self.assertGreaterEqual(len(dataset), 2)
        self.assertIn("did", dataset)
        self.assertIsInstance(dataset["did"], int)
        self.assertIn("status", dataset)
        self.assertIsInstance(dataset["status"], str)
        self.assertIn(dataset["status"], ["in_preparation", "active", "deactivated"])

    def _check_fold_timing_evaluations(
        self,
        fold_evaluations: Dict,
        num_repeats: int,
        num_folds: int,
        max_time_allowed: float = 60000.0,
        task_type: TaskType = TaskType.SUPERVISED_CLASSIFICATION,
        check_scores: bool = True,
    ):
        """
        Checks whether the right timing measures are attached to the run
        (before upload). Test is only performed for versions >= Python3.3

        In case of check_n_jobs(clf) == false, please do not perform this
        check (check this condition outside of this function. )
        default max_time_allowed (per fold, in milli seconds) = 1 minute,
        quite pessimistic
        """

        # a dict mapping from openml measure to a tuple with the minimum and
        # maximum allowed value
        check_measures = {
            # should take at least one millisecond (?)
            "usercpu_time_millis_testing": (0, max_time_allowed),
            "usercpu_time_millis_training": (0, max_time_allowed),
            "usercpu_time_millis": (0, max_time_allowed),
            "wall_clock_time_millis_training": (0, max_time_allowed),
            "wall_clock_time_millis_testing": (0, max_time_allowed),
            "wall_clock_time_millis": (0, max_time_allowed),
        }

        if check_scores:
            if task_type in (TaskType.SUPERVISED_CLASSIFICATION, TaskType.LEARNING_CURVE):
                check_measures["predictive_accuracy"] = (0, 1.0)
            elif task_type == TaskType.SUPERVISED_REGRESSION:
                check_measures["mean_absolute_error"] = (0, float("inf"))

        self.assertIsInstance(fold_evaluations, dict)
        if sys.version_info[:2] >= (3, 3):
            # this only holds if we are allowed to record time (otherwise some
            # are missing)
            self.assertEqual(set(fold_evaluations.keys()), set(check_measures.keys()))

        for measure in check_measures.keys():
            if measure in fold_evaluations:
                num_rep_entrees = len(fold_evaluations[measure])
                self.assertEqual(num_rep_entrees, num_repeats)
                min_val = check_measures[measure][0]
                max_val = check_measures[measure][1]
                for rep in range(num_rep_entrees):
                    num_fold_entrees = len(fold_evaluations[measure][rep])
                    self.assertEqual(num_fold_entrees, num_folds)
                    for fold in range(num_fold_entrees):
                        evaluation = fold_evaluations[measure][rep][fold]
                        self.assertIsInstance(evaluation, float)
                        self.assertGreaterEqual(evaluation, min_val)
                        self.assertLessEqual(evaluation, max_val)


def check_task_existence(
    task_type: TaskType, dataset_id: int, target_name: str, **kwargs
) -> Union[int, None]:
    """Checks if any task with exists on test server that matches the meta data.

    Parameter
    ---------
    task_type : openml.tasks.TaskType
    dataset_id : int
    target_name : str

    Return
    ------
    int, None
    """
    return_val = None
    tasks = openml.tasks.list_tasks(task_type=task_type, output_format="dataframe")
    if len(tasks) == 0:
        return None
    tasks = cast(pd.DataFrame, tasks).loc[tasks["did"] == dataset_id]
    if len(tasks) == 0:
        return None
    tasks = tasks.loc[tasks["target_feature"] == target_name]
    if len(tasks) == 0:
        return None
    task_match = []
    for task_id in tasks["tid"].to_list():
        task_match.append(task_id)
        try:
            task = openml.tasks.get_task(task_id)
        except OpenMLServerException:
            # can fail if task_id deleted by another parallely run unit test
            task_match.pop(-1)
            return_val = None
            continue
        for k, v in kwargs.items():
            if getattr(task, k) != v:
                # even if one of the meta-data key mismatches, then task_id is not a match
                task_match.pop(-1)
                break
        # if task_id is retained in the task_match list, it passed all meta key-value matches
        if len(task_match) == 1:
            return_val = task_id
            break
    if len(task_match) == 0:
        return_val = None
    return return_val


try:
    from sklearn.impute import SimpleImputer
except ImportError:
    from sklearn.preprocessing import Imputer as SimpleImputer


class CustomImputer(SimpleImputer):
    """Duplicate class alias for sklearn's SimpleImputer

    Helps bypass the sklearn extension duplicate operation check
    """

    pass


<<<<<<< HEAD
__all__ = ["TestBase", "SimpleImputer", "CustomImputer"]
=======
def cont(X):
    return X.dtypes != "category"


def cat(X):
    return X.dtypes == "category"


__all__ = ["TestBase", "SimpleImputer", "CustomImputer", "cat", "cont", "check_task_existence"]
>>>>>>> fba6aabf
<|MERGE_RESOLUTION|>--- conflicted
+++ resolved
@@ -318,16 +318,4 @@
     pass
 
 
-<<<<<<< HEAD
-__all__ = ["TestBase", "SimpleImputer", "CustomImputer"]
-=======
-def cont(X):
-    return X.dtypes != "category"
-
-
-def cat(X):
-    return X.dtypes == "category"
-
-
-__all__ = ["TestBase", "SimpleImputer", "CustomImputer", "cat", "cont", "check_task_existence"]
->>>>>>> fba6aabf
+__all__ = ["TestBase", "SimpleImputer", "CustomImputer", "check_task_existence"]