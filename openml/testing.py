--- conflicted
+++ resolved
@@ -250,11 +250,8 @@
 
 
 class CustomImputer(SimpleImputer):
-<<<<<<< HEAD
-=======
     '''Duplicate class alias for sklearn's SimpleImputer
     '''
->>>>>>> 05b55a31
     pass
 
 
