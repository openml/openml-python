--- conflicted
+++ resolved
@@ -258,7 +258,6 @@
     from sklearn.preprocessing import Imputer as SimpleImputer
 
 
-<<<<<<< HEAD
 class CustomImputer(SimpleImputer):
     '''Duplicate class alias for sklearn's SimpleImputer
 
@@ -275,7 +274,4 @@
     return X.dtypes == 'category'
 
 
-__all__ = ['TestBase', 'SimpleImputer', 'CustomImputer', 'cat', 'cont']
-=======
-__all__ = ["TestBase", "SimpleImputer"]
->>>>>>> 8f99ff6a
+__all__ = ['TestBase', 'SimpleImputer', 'CustomImputer', 'cat', 'cont']