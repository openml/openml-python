from collections import OrderedDict
import gzip
import io
import logging
import os
import six

import arff

import numpy as np
import scipy.sparse
from six.moves import cPickle as pickle
import xmltodict

from .data_feature import OpenMLDataFeature
from ..exceptions import PyOpenMLError
import openml._api_calls

logger = logging.getLogger(__name__)


class OpenMLDataset(object):
    """Dataset object.

    Allows fetching and uploading datasets to OpenML.

    Parameters
    ----------
    name : str
        Name of the dataset.
    description : str
        Description of the dataset.
    format : str
        Format of the dataset. Only 'arff' for now.
    dataset_id : int, optional
        Id autogenerated by the server.
    version : int, optional
        Version of this dataset. '1' for original version. Auto-incremented by server.
    creator : str, optional
        The person who created the dataset.
    contributor : str, optional
        People who contributed to the current version of the dataset.
    collection_date : str, optional
        The date the data was originally collected, given by the uploader.
    upload_date : str, optional
        The date-time when the dataset was uploaded, generated by server.
    language : str, optional
        Language in which the data is represented.
        Starts with 1 upper case letter, rest lower case, e.g. 'English'.
    license : str, optional
        License of the data.
    url : str, optional
        Valid URL, points to actual data file, on the OpenML server or another dataset repository.
    default_target_attribute : str, optional
        The default target attribute, if it exists. Can have multiple values, comma separated.
    row_id_attribute : str, optional
        The attribute that represents the row-id column, if present in the dataset.
    ignore_attribute : str | list, optional
        Attributes that should be excluded in modelling, such as identifiers and indexes.
    version_label : str, optional
        Version label provided by user, can be a date, hash, or some other type of id.
    citation : str, optional
        Reference(s) that should be cited when building on this data.
    tag : str, optional
        Tags, describing the algorithms.
    visibility : str, optional
        Who can see the dataset.
        Typical values: 'Everyone','All my friends','Only me'.
        Can also be any of the user's circles.
    original_data_url : str, optional
        For derived data, the url to the original dataset.
    paper_url : str, optional
        Link to a paper describing the dataset.
    update_comment : str, optional
        An explanation for when the dataset is uploaded.
    status : str, optional
        Whether the dataset is active.
    md5_checksum : str, optional
        MD5 checksum to check if the dataset is downloaded without corruption.
    data_file : str, optional
        Path to where the dataset is located.
    features : dict, optional
        A dictionary of dataset features which maps a feature index to a OpenMLDataFeature.
    qualities : dict, optional
        A dictionary of dataset qualities which maps a quality name to a quality value.
    FIXME : which of these do we actually need?
    """
    def __init__(self, name, description, format, dataset_id=None,
                 version=None, creator=None, contributor=None,
                 collection_date=None, upload_date=None, language=None,
                 licence=None, url=None, default_target_attribute=None,
                 row_id_attribute=None, ignore_attribute=None,
                 version_label=None, citation=None, tag=None, visibility=None,
                 original_data_url=None, paper_url=None, update_comment=None,
                 md5_checksum=None, data_file=None, features=None, qualities=None):
        # TODO add function to check if the name is casual_string128

        # Attributes received by querying the RESTful API
        self.dataset_id = int(dataset_id) if dataset_id is not None else None
        self.name = name
        self.version = int(version) if version is not None else None
        self.description = description
        self.format = format
        self.creator = creator
        self.contributor = contributor
        self.collection_date = collection_date
        self.upload_date = upload_date
        self.language = language
        self.licence = licence
        self.url = url
        self.default_target_attribute = default_target_attribute
        self.row_id_attribute = row_id_attribute
        self.ignore_attributes = None
        if isinstance(ignore_attribute, six.string_types):
            self.ignore_attributes = [ignore_attribute]
        elif isinstance(ignore_attribute, list):
            self.ignore_attributes = ignore_attribute
        elif ignore_attribute is None:
            pass
        else:
            raise ValueError('wrong data type for ignore_attribute. Should be list. ')
        self.version_label = version_label
        self.citation = citation
        self.tag = tag
        self.visibility = visibility
        self.original_data_url = original_data_url
        self.paper_url = paper_url
        self.update_comment = update_comment
        self.md5_cheksum = md5_checksum
        self.data_file = data_file
        self.features = None
        self.qualities = None

        if features is not None:
            self.features = {}
            for idx, xmlfeature in enumerate(features['oml:feature']):
                feature = OpenMLDataFeature(int(xmlfeature['oml:index']),
                                            xmlfeature['oml:name'],
                                            xmlfeature['oml:data_type'],
                                            None,  # todo add nominal values (currently not in database)
                                            int(xmlfeature.get('oml:number_of_missing_values', 0)))
                if idx != feature.index:
                    raise ValueError('Data features not provided in right order')
                self.features[feature.index] = feature

        self.qualities = _check_qualities(qualities)

        if data_file is not None:
            if self._data_features_supported():
                if six.PY2:
                    self.data_pickle_file = data_file.replace('.arff', '.pkl.py2')
                else:
                    self.data_pickle_file = data_file.replace('.arff', '.pkl.py3')

                if os.path.exists(self.data_pickle_file):
                    logger.debug("Data pickle file already exists.")
                else:
                    try:
                        data = self._get_arff(self.format)
                    except OSError as e:
                        logger.critical("Please check that the data file %s is there "
                                        "and can be read.", self.data_file)
                        raise e

                    categorical = [False if type(type_) != list else True
                                   for name, type_ in data['attributes']]
                    attribute_names = [name for name, type_ in data['attributes']]

                    if isinstance(data['data'], tuple):
                        X = data['data']
                        X_shape = (max(X[1]) + 1, max(X[2]) + 1)
                        X = scipy.sparse.coo_matrix(
                            (X[0], (X[1], X[2])), shape=X_shape, dtype=np.float32)
                        X = X.tocsr()
                    elif isinstance(data['data'], list):
                        X = np.array(data['data'], dtype=np.float32)
                    else:
                        raise Exception()

                    with open(self.data_pickle_file, "wb") as fh:
                        pickle.dump((X, categorical, attribute_names), fh, -1)
                    logger.debug("Saved dataset %d: %s to file %s" %
                                 (int(self.dataset_id or -1), self.name, self.data_pickle_file))

    def push_tag(self, tag):
        """Annotates this data set with a tag on the server.

        Parameters
        ----------
        tag : str
            Tag to attach to the dataset.
        """
        data = {'data_id': self.dataset_id, 'tag': tag}
        openml._api_calls._perform_api_call("/data/tag", data=data)

    def remove_tag(self, tag):
        """Removes a tag from this dataset on the server.

        Parameters
        ----------
        tag : str
            Tag to attach to the dataset.
        """
        data = {'data_id': self.dataset_id, 'tag': tag}
        openml._api_calls._perform_api_call("/data/untag", data=data)

    def __eq__(self, other):
        if type(other) != OpenMLDataset:
            return False
        elif (
            self.dataset_id == other.dataset_id
            or (self.name == other._name and self.version == other._version)
        ):
            return True
        else:
            return False

    def _get_arff(self, format):
        """Read ARFF file and return decoded arff.

        Reads the file referenced in self.data_file.

        Returns
        -------
        arff_string :
            Decoded arff.

        """

        # TODO: add a partial read method which only returns the attribute
        # headers of the corresponding .arff file!

        # A random number after which we consider a file for too large on a
        # 32 bit system...currently 120mb (just a little bit more than covtype)
        import struct

        if not self._data_features_supported():
            raise PyOpenMLError('Dataset not compatible, PyOpenML cannot handle string features')

        filename = self.data_file
        bits = (8 * struct.calcsize("P"))
        if bits != 64 and os.path.getsize(filename) > 120000000:
            return NotImplementedError("File too big")

        if format.lower() == 'arff':
            return_type = arff.DENSE
        elif format.lower() == 'sparse_arff':
            return_type = arff.COO
        else:
            raise ValueError('Unknown data format %s' % format)

        def decode_arff(fh):
            decoder = arff.ArffDecoder()
            return decoder.decode(fh, encode_nominal=True,
                                  return_type=return_type)

        if filename[-3:] == ".gz":
            with gzip.open(filename) as fh:
                return decode_arff(fh)
        else:
            with io.open(filename, encoding='utf8') as fh:
                return decode_arff(fh)

    def get_data(self, target=None,
                 include_row_id=False,
                 include_ignore_attributes=False,
                 return_categorical_indicator=False,
                 return_attribute_names=False
    ):
        """Returns dataset content as numpy arrays / sparse matrices.

        Parameters
        ----------


        Returns
        -------

        """
        rval = []

        if not self._data_features_supported():
            raise PyOpenMLError(
                'Dataset %d not compatible, PyOpenML cannot handle string '
                'features' % self.dataset_id
            )

        path = self.data_pickle_file
        if not os.path.exists(path):
            raise ValueError("Cannot find a pickle file for dataset %s at "
                             "location %s " % (self.name, path))
        else:
            with open(path, "rb") as fh:
                data, categorical, attribute_names = pickle.load(fh)

        to_exclude = []
        if include_row_id is False:
            if not self.row_id_attribute:
                pass
            else:
                if isinstance(self.row_id_attribute, six.string_types):
                    to_exclude.append(self.row_id_attribute)
                else:
                    to_exclude.extend(self.row_id_attribute)

        if include_ignore_attributes is False:
            if not self.ignore_attributes:
                pass
            else:
                if isinstance(self.ignore_attributes, six.string_types):
                    to_exclude.append(self.ignore_attributes)
                else:
                    to_exclude.extend(self.ignore_attributes)

        if len(to_exclude) > 0:
            logger.info("Going to remove the following attributes:"
                        " %s" % to_exclude)
            keep = np.array([True if column not in to_exclude else False
                             for column in attribute_names])
            data = data[:, keep]
            categorical = [cat for cat, k in zip(categorical, keep) if k]
            attribute_names = [att for att, k in
                               zip(attribute_names, keep) if k]

        if target is None:
            rval.append(data)
        else:
            if isinstance(target, six.string_types):
                if ',' in target:
                    target = target.split(',')
                else:
                    target = [target]
            targets = np.array([True if column in target else False
                                for column in attribute_names])
            if np.sum(targets) > 1:
                raise NotImplementedError(
                    "Number of requested targets %d is not implemented." %
                    np.sum(targets)
                )
            target_categorical = [
                cat for cat, column in
                six.moves.zip(categorical, attribute_names)
                if column in target
            ]
            target_dtype = int if target_categorical[0] else float

            try:
                x = data[:, ~targets]
                y = data[:, targets].astype(target_dtype)

                if len(y.shape) == 2 and y.shape[1] == 1:
                    y = y[:, 0]

                categorical = [cat for cat, t in
                               zip(categorical, targets) if not t]
                attribute_names = [att for att, k in
                                   zip(attribute_names, targets) if not k]
            except KeyError as e:
                import sys
                sys.stdout.flush()
                raise e

            if scipy.sparse.issparse(y):
                y = np.asarray(y.todense()).astype(target_dtype).flatten()

            rval.append(x)
            rval.append(y)

        if return_categorical_indicator:
            rval.append(categorical)
        if return_attribute_names:
            rval.append(attribute_names)

        if len(rval) == 1:
            return rval[0]
        else:
            return rval

    def retrieve_class_labels(self, target_name='class'):
        """Reads the datasets arff to determine the class-labels.

        If the task has no class labels (for example a regression problem)
        it returns None. Necessary because the data returned by get_data
        only contains the indices of the classes, while OpenML needs the real
        classname when uploading the results of a run.

        Parameters
        ----------
        target_name : str
            Name of the target attribute

        Returns
        -------
        list
        """

        # TODO improve performance, currently reads the whole file
        # Should make a method that only reads the attributes
        arffFileName = self.data_file

        if self.format.lower() == 'arff':
            return_type = arff.DENSE
        elif self.format.lower() == 'sparse_arff':
            return_type = arff.COO
        else:
            raise ValueError('Unknown data format %s' % self.format)

        with io.open(arffFileName, encoding='utf8') as fh:
            arffData = arff.ArffDecoder().decode(fh, return_type=return_type)

        dataAttributes = dict(arffData['attributes'])
        if target_name in dataAttributes:
            return dataAttributes[target_name]
        else:
            return None

    def get_features_by_type(self, data_type, exclude=None,
                             exclude_ignore_attributes=True,
                             exclude_row_id_attribute=True):
        '''
        Returns indices of features of a given type, e.g., all nominal features.
        Can use additional parameters to exclude various features by index or ontology.

        Parameters
        ----------
        data_type : str
            The data type to return (e.g., nominal, numeric, date, string)
        exclude : list(int)
            Indices to exclude (and adapt the return values as if these indices
                        are not present)
        exclude_ignore_attributes : bool
            Whether to exclude the defined ignore attributes (and adapt the
            return values as if these indices are not present)
        exclude_row_id_attribute : bool
            Whether to exclude the defined row id attributes (and adapt the
            return values as if these indices are not present)

        Returns
        -------
        result : list
            a list of indices that have the specified data type
        '''
        if data_type not in OpenMLDataFeature.LEGAL_DATA_TYPES:
            raise TypeError("Illegal feature type requested")
        if self.ignore_attributes is not None:
            if not isinstance(self.ignore_attributes, list):
                raise TypeError("ignore_attributes should be a list")
        if self.row_id_attribute is not None:
            if not isinstance(self.row_id_attribute, six.string_types):
                raise TypeError("row id attribute should be a str")
        if exclude is not None:
            if not isinstance(exclude, list):
                raise TypeError("Exclude should be a list")
            # assert all(isinstance(elem, str) for elem in exclude), "Exclude should be a list of strings"
        to_exclude = []
        if exclude is not None:
            to_exclude.extend(exclude)
        if exclude_ignore_attributes and self.ignore_attributes is not None:
            to_exclude.extend(self.ignore_attributes)
        if exclude_row_id_attribute and self.row_id_attribute is not None:
            to_exclude.append(self.row_id_attribute)

        result = []
        offset = 0
        # this function assumes that everything in to_exclude will be 'excluded' from the dataset (hence the offset)
        for idx in self.features:
            name = self.features[idx].name
            if name in to_exclude:
                offset += 1
            else:
                if self.features[idx].data_type == data_type:
                    result.append(idx-offset)
        return result

    def publish(self):
        """Publish the dataset on the OpenML server.

        Upload the dataset description and dataset content to openml.

        Returns
        -------
        self
        """
        file_elements = {'description': self._to_xml()}
        file_dictionary = {}

        if self.data_file is not None:
            file_dictionary['dataset'] = self.data_file

<<<<<<< HEAD
        return_value = _perform_api_call("data/", file_dictionary=file_dictionary,
                                         file_elements=file_elements)
=======
        return_value = openml._api_calls._perform_api_call(
            "/data/",
            file_dictionary=file_dictionary,
            file_elements=file_elements,
        )

>>>>>>> 870dfbf1
        self.dataset_id = int(xmltodict.parse(return_value)['oml:upload_data_set']['oml:id'])
        return self


    def _to_xml(self):
        """Serialize object to xml for upload

        Returns
        -------
        xml_dataset : str
            XML description of the data.
        """
        xml_dataset = ('<oml:data_set_description '
                       'xmlns:oml="http://openml.org/openml">\n')
        props = ['id', 'name', 'version', 'description', 'format', 'creator',
                 'contributor', 'collection_date', 'upload_date', 'language',
                 'licence', 'url', 'default_target_attribute',
                 'row_id_attribute', 'ignore_attribute', 'version_label',
                 'citation', 'tag', 'visibility', 'original_data_url',
                 'paper_url', 'update_comment', 'md5_checksum']  # , 'data_file']

        data_container = OrderedDict()
        data_dict = OrderedDict([('@xmlns:oml', 'http://openml.org/openml')])
        data_container['oml:data_set_description'] = data_dict

        for prop in props:
            content = getattr(self, prop, None)
            if content is not None:
                #if isinstance(content, (list,set)):
                #    for item in content:
                #        xml_dataset += "<oml:{0}>{1}</oml:{0}>\n".format(prop, item)
                #else:
                #    xml_dataset += "<oml:{0}>{1}</oml:{0}>\n".format(prop, content)
                data_dict["oml:" + prop] = content
        #xml_dataset += "</oml:data_set_description>"
        xml_string = xmltodict.unparse(
            input_dict=data_container,
            pretty=True,
        )
        # A flow may not be uploaded with the xml encoding specification:
        # <?xml version="1.0" encoding="utf-8"?>
        xml_string = xml_string.split('\n', 1)[-1]
        return xml_string

    def _data_features_supported(self):
        if self.features is not None:
            for idx in self.features:
                if self.features[idx].data_type not in ['numeric', 'nominal']:
                    return False
            return True
        return True


def _check_qualities(qualities):
    if qualities is not None:
        qualities_ = {}
        for xmlquality in qualities:
            name = xmlquality['oml:name']
            if xmlquality.get('oml:value', None) is None:
                value = float('NaN')
            elif xmlquality['oml:value'] == 'null':
                value = float('NaN')
            else:
                value = float(xmlquality['oml:value'])
            qualities_[name] = value
        return qualities_
    else:
        return None<|MERGE_RESOLUTION|>--- conflicted
+++ resolved
@@ -487,17 +487,11 @@
         if self.data_file is not None:
             file_dictionary['dataset'] = self.data_file
 
-<<<<<<< HEAD
-        return_value = _perform_api_call("data/", file_dictionary=file_dictionary,
-                                         file_elements=file_elements)
-=======
         return_value = openml._api_calls._perform_api_call(
             "/data/",
             file_dictionary=file_dictionary,
             file_elements=file_elements,
         )
-
->>>>>>> 870dfbf1
         self.dataset_id = int(xmltodict.parse(return_value)['oml:upload_data_set']['oml:id'])
         return self
 
