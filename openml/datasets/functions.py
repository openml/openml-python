--- conflicted
+++ resolved
@@ -191,21 +191,8 @@
             if value is not None:
                 api_call += f"/{operator}/{value}"
     if data_id is not None:
-<<<<<<< HEAD
-        api_call += f"/data_id/{','.join([str(int(i)) for i in data_id])}"
-    return __list_datasets(api_call=api_call, output_format=output_format)
-
-
-@overload
-def __list_datasets(api_call: str, output_format: Literal["dict"] = "dict") -> dict: ...
-
-
-@overload
-def __list_datasets(api_call: str, output_format: Literal["dataframe"]) -> pd.DataFrame: ...
-=======
-        api_call += "/data_id/{}".format(",".join([str(int(i)) for i in data_id]))
+        api_call += f"/data_id/{','.join([str(int(i)}" for i in data_id]))
     return __list_datasets(api_call=api_call)
->>>>>>> 483f467b
 
 
 def __list_datasets(api_call: str) -> pd.DataFrame:
