--- conflicted
+++ resolved
@@ -445,14 +445,10 @@
 
         arff_file = _get_dataset_arff(description) if download_data else None
         if "oml:minio_url" in description and download_data:
-<<<<<<< HEAD
             try:
                 parquet_file = _get_dataset_parquet(description, download_all_files=download_all_files)
             except urllib3.exceptions.MaxRetryError:
                 parquet_file = None
-=======
-            parquet_file = _get_dataset_parquet(description)
->>>>>>> f37ebbec
         else:
             parquet_file = None
         remove_dataset_cache = False
