from collections import OrderedDict
import hashlib
import io
import os
import re
import shutil
import six

from oslo_concurrency import lockutils
import xmltodict

import openml.utils
import openml._api_calls
from .dataset import OpenMLDataset
<<<<<<< HEAD
from ..exceptions import OpenMLCacheException, OpenMLHashException
from ..utils import (
    _create_cache_directory,
    _remove_cache_dir_for_id,
    _create_cache_directory_for_id,
    _create_lockfiles_dir,
)


DATASETS_CACHE_DIR_NAME = 'datasets'
=======
from ..exceptions import OpenMLCacheException, OpenMLServerException, \
    OpenMLHashException, PrivateDatasetError
from .. import config
from .._api_calls import _read_url
>>>>>>> c626bdec


############################################################################
# Local getters/accessors to the cache directory


def _list_cached_datasets():
    """Return list with ids of all cached datasets

    Returns
    -------
    list
        List with IDs of all cached datasets.
    """
    datasets = []

    dataset_cache_dir = _create_cache_directory(DATASETS_CACHE_DIR_NAME)
    directory_content = os.listdir(dataset_cache_dir)
    directory_content.sort()

    # Find all dataset ids for which we have downloaded the dataset
    # description
    for directory_name in directory_content:
        # First check if the directory name could be an OpenML dataset id
        if not re.match(r"[0-9]*", directory_name):
            continue

        dataset_id = int(directory_name)

        directory_name = os.path.join(dataset_cache_dir,
                                      directory_name)
        dataset_directory_content = os.listdir(directory_name)

        if ("dataset.arff" in dataset_directory_content and
                "description.xml" in dataset_directory_content):
            if dataset_id not in datasets:
                datasets.append(dataset_id)

    datasets.sort()
    return datasets


def _get_cached_datasets():
    """Searches for all OpenML datasets in the OpenML cache dir.

    Return a dictionary which maps dataset ids to dataset objects"""
    dataset_list = _list_cached_datasets()
    datasets = OrderedDict()

    for dataset_id in dataset_list:
        datasets[dataset_id] = _get_cached_dataset(dataset_id)

    return datasets


def _get_cached_dataset(dataset_id):
    """Get cached dataset for ID.

    Returns
    -------
    OpenMLDataset
    """
    description = _get_cached_dataset_description(dataset_id)
    arff_file = _get_cached_dataset_arff(dataset_id)
    features = _get_cached_dataset_features(dataset_id)
    qualities = _get_cached_dataset_qualities(dataset_id)
    dataset = _create_dataset_from_description(description, features, qualities, arff_file)

    return dataset


def _get_cached_dataset_description(dataset_id):
    did_cache_dir = _create_cache_directory_for_id(
        DATASETS_CACHE_DIR_NAME, dataset_id,
    )
    description_file = os.path.join(did_cache_dir, "description.xml")
    try:
        with io.open(description_file, encoding='utf8') as fh:
            dataset_xml = fh.read()
        return xmltodict.parse(dataset_xml)["oml:data_set_description"]
    except (IOError, OSError):
        raise OpenMLCacheException(
            "Dataset description for dataset id %d not "
            "cached" % dataset_id)


def _get_cached_dataset_features(dataset_id):
    did_cache_dir = _create_cache_directory_for_id(
        DATASETS_CACHE_DIR_NAME, dataset_id,
    )
    features_file = os.path.join(did_cache_dir, "features.xml")
    try:
        with io.open(features_file, encoding='utf8') as fh:
            features_xml = fh.read()
            return xmltodict.parse(features_xml)["oml:data_features"]
    except (IOError, OSError):
        raise OpenMLCacheException("Dataset features for dataset id %d not "
                                   "cached" % dataset_id)


def _get_cached_dataset_qualities(dataset_id):
    did_cache_dir = _create_cache_directory_for_id(
        DATASETS_CACHE_DIR_NAME, dataset_id,
    )
    qualities_file = os.path.join(did_cache_dir, "qualities.xml")
    try:
        with io.open(qualities_file, encoding='utf8') as fh:
            qualities_xml = fh.read()
            return xmltodict.parse(qualities_xml)["oml:data_qualities"]['oml:quality']
    except (IOError, OSError):
        raise OpenMLCacheException("Dataset qualities for dataset id %d not "
                                   "cached" % dataset_id)


def _get_cached_dataset_arff(dataset_id):
    did_cache_dir = _create_cache_directory_for_id(
        DATASETS_CACHE_DIR_NAME, dataset_id,
    )
    output_file = os.path.join(did_cache_dir, "dataset.arff")

    try:
        with io.open(output_file, encoding='utf8'):
            pass
        return output_file
    except (OSError, IOError):
        raise OpenMLCacheException("ARFF file for dataset id %d not "
                                   "cached" % dataset_id)


def list_datasets(offset=None, size=None, status=None, tag=None, **kwargs):

    """
    Return a list of all dataset which are on OpenML. (Supports large amount of results)

    Parameters
    ----------
    offset : int, optional
        The number of datasets to skip, starting from the first.
    size : int, optional
        The maximum number of datasets to show.
    status : str, optional
        Should be {active, in_preparation, deactivated}. By
        default active datasets are returned, but also datasets
        from another status can be requested.
    tag : str, optional
    kwargs : dict, optional
        Legal filter operators (keys in the dict):
        data_name, data_version, number_instances,
        number_features, number_classes, number_missing_values.

    Returns
    -------
    datasets : dict of dicts
        A mapping from dataset ID to dict.

        Every dataset is represented by a dictionary containing
        the following information:
        - dataset id
        - name
        - format
        - status

        If qualities are calculated for the dataset, some of
        these are also returned.
    """

    return openml.utils.list_all(_list_datasets, offset=offset, size=size, status=status, tag=tag, **kwargs)


def _list_datasets(**kwargs):

    """
    Perform api call to return a list of all datasets.

    Parameters
    ----------
    kwargs : dict, optional
        Legal filter operators (keys in the dict):
        {tag, status, limit, offset, data_name, data_version, number_instances,
        number_features, number_classes, number_missing_values.

    Returns
    -------
    datasets : dict of dicts
    """

    api_call = "data/list"

    if kwargs is not None:
        for operator, value in kwargs.items():
            api_call += "/%s/%s" % (operator, value)
    return __list_datasets(api_call)


def __list_datasets(api_call):

    xml_string = openml._api_calls._perform_api_call(api_call)
    datasets_dict = xmltodict.parse(xml_string, force_list=('oml:dataset',))

    # Minimalistic check if the XML is useful
    assert type(datasets_dict['oml:data']['oml:dataset']) == list, \
        type(datasets_dict['oml:data'])
    assert datasets_dict['oml:data']['@xmlns:oml'] == \
        'http://openml.org/openml', datasets_dict['oml:data']['@xmlns:oml']

    datasets = dict()
    for dataset_ in datasets_dict['oml:data']['oml:dataset']:
        did = int(dataset_['oml:did'])
        dataset = {'did': did,
                   'name': dataset_['oml:name'],
                   'format': dataset_['oml:format'],
                   'status': dataset_['oml:status']}

        # The number of qualities can range from 0 to infinity
        for quality in dataset_.get('oml:quality', list()):
            quality['#text'] = float(quality['#text'])
            if abs(int(quality['#text']) - quality['#text']) < 0.0000001:
                quality['#text'] = int(quality['#text'])
            dataset[quality['@name']] = quality['#text']
        datasets[did] = dataset

    return datasets


def check_datasets_active(dataset_ids):
    """Check if the dataset ids provided are active.

    Parameters
    ----------
    dataset_ids : iterable
        Integers representing dataset ids.

    Returns
    -------
    dict
        A dictionary with items {did: bool}
    """
    dataset_list = list_datasets()
    dataset_ids = sorted(dataset_ids)
    active = {}

    for dataset in dataset_list:
        active[dataset['did']] = dataset['status'] == 'active'

    for did in dataset_ids:
        if did not in active:
            raise ValueError('Could not find dataset %d in OpenML dataset list.'
                             % did)

    active = {did: active[did] for did in dataset_ids}

    return active


def get_datasets(dataset_ids):
    """Download datasets.

    This function iterates :meth:`openml.datasets.get_dataset`.

    Parameters
    ----------
    dataset_ids : iterable
        Integers representing dataset ids.

    Returns
    -------
    datasets : list of datasets
        A list of dataset objects.
    """
    datasets = []
    for dataset_id in dataset_ids:
        datasets.append(get_dataset(dataset_id))
    return datasets


def get_dataset(dataset_id):
    """Download a dataset.

    TODO: explain caching!

    This function is thread/multiprocessing safe.

    Parameters
    ----------
    dataset_id : int
        Dataset ID of the dataset to download

    Returns
    -------
    dataset : :class:`openml.OpenMLDataset`
        The downloaded dataset."""
    try:
        dataset_id = int(dataset_id)
    except:
        raise ValueError("Dataset ID is neither an Integer nor can be "
                         "cast to an Integer.")

    with lockutils.external_lock(
        name='datasets.functions.get_dataset:%d' % dataset_id,
        lock_path=_create_lockfiles_dir(),
    ):
        did_cache_dir = _create_cache_directory_for_id(
            DATASETS_CACHE_DIR_NAME, dataset_id,
        )

        try:
            remove_dataset_cache = True
            description = _get_dataset_description(did_cache_dir, dataset_id)
            arff_file = _get_dataset_arff(did_cache_dir, description)
            features = _get_dataset_features(did_cache_dir, dataset_id)
            qualities = _get_dataset_qualities(did_cache_dir, dataset_id)
<<<<<<< HEAD
        except Exception as e:
            _remove_cache_dir_for_id(DATASETS_CACHE_DIR_NAME, did_cache_dir)
            raise e
=======
            remove_dataset_cache = False
        except OpenMLServerException as e:
            # if there was an exception, check if the user had access to the dataset
            if e.code == 112:
                six.raise_from(PrivateDatasetError(e.message), None)
            else:
                raise e
        finally:
            if remove_dataset_cache:
                _remove_dataset_cache_dir(did_cache_dir)
>>>>>>> c626bdec

        dataset = _create_dataset_from_description(
            description, features, qualities, arff_file
        )
    return dataset


def _get_dataset_description(did_cache_dir, dataset_id):
    """Get the dataset description as xml dictionary.

    This function is NOT thread/multiprocessing safe.

    Parameters
    ----------
    did_cache_dir : str
        Cache subdirectory for this dataset.

    dataset_id : int
        Dataset ID

    Returns
    -------
    dict
        XML Dataset description parsed to a dict.

    """

    # TODO implement a cache for this that invalidates itself after some
    # time
    # This can be saved on disk, but cannot be cached properly, because
    # it contains the information on whether a dataset is active.
    description_file = os.path.join(did_cache_dir, "description.xml")

    try:
        return _get_cached_dataset_description(dataset_id)
    except OpenMLCacheException:
        dataset_xml = openml._api_calls._perform_api_call("data/%d" % dataset_id)
        with io.open(description_file, "w", encoding='utf8') as fh:
            fh.write(dataset_xml)

    description = xmltodict.parse(dataset_xml)[
        "oml:data_set_description"]

    return description


def _get_dataset_arff(did_cache_dir, description):
    """Get the filepath to the dataset arff

    Checks if the file is in the cache, if yes, return the path to the file. If
    not, downloads the file and caches it, then returns the file path.

    This function is NOT thread/multiprocessing safe.

    Parameters
    ----------
    did_cache_dir : str
        Cache subdirectory for this dataset.

    description : dictionary
        Dataset description dict.

    Returns
    -------
    output_filename : string
        Location of arff file.
    """
    output_file_path = os.path.join(did_cache_dir, "dataset.arff")
    md5_checksum_fixture = description.get("oml:md5_checksum")
    did = description.get("oml:id")

    # This means the file is still there; whether it is useful is up to
    # the user and not checked by the program.
    try:
        with io.open(output_file_path, encoding='utf8'):
            pass
        return output_file_path
    except (OSError, IOError):
        pass

    url = description['oml:url']
    arff_string = openml._api_calls._read_url(url)
    md5 = hashlib.md5()
    md5.update(arff_string.encode('utf-8'))
    md5_checksum = md5.hexdigest()
    if md5_checksum != md5_checksum_fixture:
        raise OpenMLHashException(
            'Checksum %s of downloaded dataset %d is unequal to the checksum '
            '%s sent by the server.' % (
                md5_checksum, int(did), md5_checksum_fixture
            )
        )

    with io.open(output_file_path, "w", encoding='utf8') as fh:
        fh.write(arff_string)
    del arff_string

    return output_file_path


def _get_dataset_features(did_cache_dir, dataset_id):
    """API call to get dataset features (cached)

    Features are feature descriptions for each column.
    (name, index, categorical, ...)

    This function is NOT thread/multiprocessing safe.

    Parameters
    ----------
    did_cache_dir : str
        Cache subdirectory for this dataset

    dataset_id : int
        Dataset ID

    Returns
    -------
    features : dict
        Dictionary containing dataset feature descriptions, parsed from XML.
    """
    features_file = os.path.join(did_cache_dir, "features.xml")

    # Dataset features aren't subject to change...
    try:
        with io.open(features_file, encoding='utf8') as fh:
            features_xml = fh.read()
    except (OSError, IOError):
        features_xml = openml._api_calls._perform_api_call("data/features/%d" % dataset_id)

        with io.open(features_file, "w", encoding='utf8') as fh:
            fh.write(features_xml)

    features = xmltodict.parse(features_xml, force_list=('oml:feature',))["oml:data_features"]

    return features


def _get_dataset_qualities(did_cache_dir, dataset_id):
    """API call to get dataset qualities (cached)

    Features are metafeatures (number of features, number of classes, ...)

    This function is NOT thread/multiprocessing safe.

    Parameters
    ----------
    did_cache_dir : str
        Cache subdirectory for this dataset

    dataset_id : int
        Dataset ID

    Returns
    -------
    qualities : dict
        Dictionary containing dataset qualities, parsed from XML.
    """
    # Dataset qualities are subject to change and must be fetched every time
    qualities_file = os.path.join(did_cache_dir, "qualities.xml")
    try:
        with io.open(qualities_file, encoding='utf8') as fh:
            qualities_xml = fh.read()
    except (OSError, IOError):
        qualities_xml = openml._api_calls._perform_api_call("data/qualities/%d" % dataset_id)

        with io.open(qualities_file, "w", encoding='utf8') as fh:
            fh.write(qualities_xml)

    qualities = xmltodict.parse(qualities_xml, force_list=('oml:quality',))['oml:data_qualities']['oml:quality']

    return qualities


def _create_dataset_from_description(description, features, qualities, arff_file):
    """Create a dataset object from a description dict.

    Parameters
    ----------
    description : dict
        Description of a dataset in xmlish dict.
    arff_file : string
        Path of dataset arff file.

    Returns
    -------
    dataset : dataset object
        Dataset object from dict and arff.
    """
    dataset = OpenMLDataset(
        description["oml:id"],
        description["oml:name"],
        description["oml:version"],
        description.get("oml:description"),
        description["oml:format"],
        description.get("oml:creator"),
        description.get("oml:contributor"),
        description.get("oml:collection_date"),
        description.get("oml:upload_date"),
        description.get("oml:language"),
        description.get("oml:licence"),
        description["oml:url"],
        description.get("oml:default_target_attribute"),
        description.get("oml:row_id_attribute"),
        description.get("oml:ignore_attribute"),
        description.get("oml:version_label"),
        description.get("oml:citation"),
        description.get("oml:tag"),
        description.get("oml:visibility"),
        description.get("oml:original_data_url"),
        description.get("oml:paper_url"),
        description.get("oml:update_comment"),
        description.get("oml:md5_checksum"),
        data_file=arff_file,
        features=features,
        qualities=qualities)
    return dataset<|MERGE_RESOLUTION|>--- conflicted
+++ resolved
@@ -12,8 +12,8 @@
 import openml.utils
 import openml._api_calls
 from .dataset import OpenMLDataset
-<<<<<<< HEAD
-from ..exceptions import OpenMLCacheException, OpenMLHashException
+from ..exceptions import OpenMLCacheException, OpenMLServerException, \
+    OpenMLHashException, PrivateDatasetError
 from ..utils import (
     _create_cache_directory,
     _remove_cache_dir_for_id,
@@ -23,12 +23,7 @@
 
 
 DATASETS_CACHE_DIR_NAME = 'datasets'
-=======
-from ..exceptions import OpenMLCacheException, OpenMLServerException, \
-    OpenMLHashException, PrivateDatasetError
-from .. import config
-from .._api_calls import _read_url
->>>>>>> c626bdec
+
 
 
 ############################################################################
@@ -340,11 +335,6 @@
             arff_file = _get_dataset_arff(did_cache_dir, description)
             features = _get_dataset_features(did_cache_dir, dataset_id)
             qualities = _get_dataset_qualities(did_cache_dir, dataset_id)
-<<<<<<< HEAD
-        except Exception as e:
-            _remove_cache_dir_for_id(DATASETS_CACHE_DIR_NAME, did_cache_dir)
-            raise e
-=======
             remove_dataset_cache = False
         except OpenMLServerException as e:
             # if there was an exception, check if the user had access to the dataset
@@ -355,7 +345,6 @@
         finally:
             if remove_dataset_cache:
                 _remove_dataset_cache_dir(did_cache_dir)
->>>>>>> c626bdec
 
         dataset = _create_dataset_from_description(
             description, features, qualities, arff_file
