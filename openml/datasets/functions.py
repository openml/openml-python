# License: BSD 3-Clause

import io
import logging
import os
import re
from typing import List, Dict, Union, Optional

import numpy as np
import arff
import pandas as pd

import xmltodict
from scipy.sparse import coo_matrix
from collections import OrderedDict

import openml.utils
import openml._api_calls
from .dataset import OpenMLDataset
from ..exceptions import (
    OpenMLCacheException,
    OpenMLHashException,
    OpenMLServerException,
    OpenMLPrivateDatasetError,
)
from ..utils import (
    _create_cache_directory,
    _remove_cache_dir_for_id,
    _create_cache_directory_for_id,
)


DATASETS_CACHE_DIR_NAME = "datasets"
logger = logging.getLogger(__name__)

############################################################################
# Local getters/accessors to the cache directory


def _list_cached_datasets():
    """ Return list with ids of all cached datasets.

    Returns
    -------
    list
        List with IDs of all cached datasets.
    """
    datasets = []

    dataset_cache_dir = _create_cache_directory(DATASETS_CACHE_DIR_NAME)
    directory_content = os.listdir(dataset_cache_dir)
    directory_content.sort()

    # Find all dataset ids for which we have downloaded the dataset
    # description
    for directory_name in directory_content:
        # First check if the directory name could be an OpenML dataset id
        if not re.match(r"[0-9]*", directory_name):
            continue

        dataset_id = int(directory_name)

        directory_name = os.path.join(dataset_cache_dir, directory_name)
        dataset_directory_content = os.listdir(directory_name)

        if (
            "dataset.arff" in dataset_directory_content
            and "description.xml" in dataset_directory_content
        ):
            if dataset_id not in datasets:
                datasets.append(dataset_id)

    datasets.sort()
    return datasets


def _get_cached_datasets():
    """Searches for all OpenML datasets in the OpenML cache dir.

    Return a dictionary which maps dataset ids to dataset objects"""
    dataset_list = _list_cached_datasets()
    datasets = OrderedDict()

    for dataset_id in dataset_list:
        datasets[dataset_id] = _get_cached_dataset(dataset_id)

    return datasets


def _get_cached_dataset(dataset_id: int) -> OpenMLDataset:
    """Get cached dataset for ID.

    Returns
    -------
    OpenMLDataset
    """
    description = _get_cached_dataset_description(dataset_id)
    arff_file = _get_cached_dataset_arff(dataset_id)
    features = _get_cached_dataset_features(dataset_id)
    qualities = _get_cached_dataset_qualities(dataset_id)
    dataset = _create_dataset_from_description(description, features, qualities, arff_file)

    return dataset


def _get_cached_dataset_description(dataset_id):
    did_cache_dir = _create_cache_directory_for_id(DATASETS_CACHE_DIR_NAME, dataset_id,)
    description_file = os.path.join(did_cache_dir, "description.xml")
    try:
        with io.open(description_file, encoding="utf8") as fh:
            dataset_xml = fh.read()
        return xmltodict.parse(dataset_xml)["oml:data_set_description"]
    except (IOError, OSError):
        raise OpenMLCacheException(
            "Dataset description for dataset id %d not " "cached" % dataset_id
        )


def _get_cached_dataset_features(dataset_id):
    did_cache_dir = _create_cache_directory_for_id(DATASETS_CACHE_DIR_NAME, dataset_id,)
    features_file = os.path.join(did_cache_dir, "features.xml")
    try:
        return _load_features_from_file(features_file)
    except (IOError, OSError):
        raise OpenMLCacheException("Dataset features for dataset id %d not " "cached" % dataset_id)


def _get_cached_dataset_qualities(dataset_id):
    did_cache_dir = _create_cache_directory_for_id(DATASETS_CACHE_DIR_NAME, dataset_id,)
    qualities_file = os.path.join(did_cache_dir, "qualities.xml")
    try:
        with io.open(qualities_file, encoding="utf8") as fh:
            qualities_xml = fh.read()
            qualities_dict = xmltodict.parse(qualities_xml)
            return qualities_dict["oml:data_qualities"]["oml:quality"]
    except (IOError, OSError):
        raise OpenMLCacheException("Dataset qualities for dataset id %d not " "cached" % dataset_id)


def _get_cached_dataset_arff(dataset_id):
    did_cache_dir = _create_cache_directory_for_id(DATASETS_CACHE_DIR_NAME, dataset_id,)
    output_file = os.path.join(did_cache_dir, "dataset.arff")

    try:
        with io.open(output_file, encoding="utf8"):
            pass
        return output_file
    except (OSError, IOError):
        raise OpenMLCacheException("ARFF file for dataset id %d not " "cached" % dataset_id)


def _get_cache_directory(dataset: OpenMLDataset) -> str:
    """ Return the cache directory of the OpenMLDataset """
    return _create_cache_directory_for_id(DATASETS_CACHE_DIR_NAME, dataset.dataset_id)


def list_qualities() -> List[str]:
    """ Return list of data qualities available.

    The function performs an API call to retrieve the entire list of
    data qualities that are computed on the datasets uploaded.

    Returns
    -------
    list
    """
    api_call = "data/qualities/list"
    xml_string = openml._api_calls._perform_api_call(api_call, "get")
    qualities = xmltodict.parse(xml_string, force_list=("oml:quality"))
    # Minimalistic check if the XML is useful
    if "oml:data_qualities_list" not in qualities:
        raise ValueError("Error in return XML, does not contain " '"oml:data_qualities_list"')
    if not isinstance(qualities["oml:data_qualities_list"]["oml:quality"], list):
        raise TypeError("Error in return XML, does not contain " '"oml:quality" as a list')
    qualities = qualities["oml:data_qualities_list"]["oml:quality"]
    return qualities


def list_datasets(
    data_id: Optional[List[int]] = None,
    offset: Optional[int] = None,
    size: Optional[int] = None,
    status: Optional[str] = None,
    tag: Optional[str] = None,
    output_format: str = "dict",
    **kwargs
) -> Union[Dict, pd.DataFrame]:

    """
    Return a list of all dataset which are on OpenML.
    Supports large amount of results.

    Parameters
    ----------
    data_id : list, optional
        A list of data ids, to specify which datasets should be
        listed
    offset : int, optional
        The number of datasets to skip, starting from the first.
    size : int, optional
        The maximum number of datasets to show.
    status : str, optional
        Should be {active, in_preparation, deactivated}. By
        default active datasets are returned, but also datasets
        from another status can be requested.
    tag : str, optional
    output_format: str, optional (default='dict')
        The parameter decides the format of the output.
        - If 'dict' the output is a dict of dict
        - If 'dataframe' the output is a pandas DataFrame
    kwargs : dict, optional
        Legal filter operators (keys in the dict):
        data_name, data_version, number_instances,
        number_features, number_classes, number_missing_values.

    Returns
    -------
    datasets : dict of dicts, or dataframe
        - If output_format='dict'
            A mapping from dataset ID to dict.

            Every dataset is represented by a dictionary containing
            the following information:
            - dataset id
            - name
            - format
            - status
            If qualities are calculated for the dataset, some of
            these are also returned.

        - If output_format='dataframe'
            Each row maps to a dataset
            Each column contains the following information:
            - dataset id
            - name
            - format
            - status
            If qualities are calculated for the dataset, some of
            these are also included as columns.
    """
    if output_format not in ["dataframe", "dict"]:
        raise ValueError(
            "Invalid output format selected. " "Only 'dict' or 'dataframe' applicable."
        )

    return openml.utils._list_all(
        data_id=data_id,
        output_format=output_format,
        listing_call=_list_datasets,
        offset=offset,
        size=size,
        status=status,
        tag=tag,
        **kwargs
    )


def _list_datasets(data_id: Optional[List] = None, output_format="dict", **kwargs):
    """
    Perform api call to return a list of all datasets.

    Parameters
    ----------
    The arguments that are lists are separated from the single value
    ones which are put into the kwargs.
    display_errors is also separated from the kwargs since it has a
    default value.

    data_id : list, optional

    output_format: str, optional (default='dict')
        The parameter decides the format of the output.
        - If 'dict' the output is a dict of dict
        - If 'dataframe' the output is a pandas DataFrame
    kwargs : dict, optional
        Legal filter operators (keys in the dict):
        tag, status, limit, offset, data_name, data_version, number_instances,
        number_features, number_classes, number_missing_values.

    Returns
    -------
    datasets : dict of dicts, or dataframe
    """

    api_call = "data/list"

    if kwargs is not None:
        for operator, value in kwargs.items():
            api_call += "/%s/%s" % (operator, value)
    if data_id is not None:
        api_call += "/data_id/%s" % ",".join([str(int(i)) for i in data_id])
    return __list_datasets(api_call=api_call, output_format=output_format)


def __list_datasets(api_call, output_format="dict"):

    xml_string = openml._api_calls._perform_api_call(api_call, "get")
    datasets_dict = xmltodict.parse(xml_string, force_list=("oml:dataset",))

    # Minimalistic check if the XML is useful
    assert type(datasets_dict["oml:data"]["oml:dataset"]) == list, type(datasets_dict["oml:data"])
    assert datasets_dict["oml:data"]["@xmlns:oml"] == "http://openml.org/openml", datasets_dict[
        "oml:data"
    ]["@xmlns:oml"]

    datasets = dict()
    for dataset_ in datasets_dict["oml:data"]["oml:dataset"]:
        ignore_attribute = ["oml:file_id", "oml:quality"]
        dataset = {
            k.replace("oml:", ""): v for (k, v) in dataset_.items() if k not in ignore_attribute
        }
        dataset["did"] = int(dataset["did"])
        dataset["version"] = int(dataset["version"])

        # The number of qualities can range from 0 to infinity
        for quality in dataset_.get("oml:quality", list()):
            try:
                dataset[quality["@name"]] = int(quality["#text"])
            except ValueError:
                dataset[quality["@name"]] = float(quality["#text"])
        datasets[dataset["did"]] = dataset

    if output_format == "dataframe":
        datasets = pd.DataFrame.from_dict(datasets, orient="index")

    return datasets


def _load_features_from_file(features_file: str) -> Dict:
    with io.open(features_file, encoding="utf8") as fh:
        features_xml = fh.read()
        xml_dict = xmltodict.parse(features_xml, force_list=("oml:feature", "oml:nominal_value"))
        return xml_dict["oml:data_features"]


def check_datasets_active(
    dataset_ids: List[int],
    raise_error_if_not_exist: bool = True,
) -> Dict[int, bool]:
    """
    Check if the dataset ids provided are active.

    Raises an error if a dataset_id in the given list
    of dataset_ids does not exist on the server.

    Parameters
    ----------
    dataset_ids : List[int]
        A list of integers representing dataset ids.
    raise_error_if_not_exist : bool (default=True)
        Flag that if activated can raise an error, if one or more of the
        given dataset ids do not exist on the server.

    Returns
    -------
    dict
        A dictionary with items {did: bool}
    """
<<<<<<< HEAD
    dataset_list = list_datasets(
        data_id=dataset_ids,
        status="all",
    )
=======
    dataset_list = list_datasets(status="all", data_id=dataset_ids)
>>>>>>> 07e87add
    active = {}

    for did in dataset_ids:
        dataset = dataset_list.get(did, None)
        if dataset is None:
            if raise_error_if_not_exist:
                raise ValueError(f'Could not find dataset {did} in OpenML dataset list.')
        else:
            active[did] = dataset["status"] == "active"

    return active


def _name_to_id(
    dataset_name: str, version: Optional[int] = None, error_if_multiple: bool = False
) -> int:
    """ Attempt to find the dataset id of the dataset with the given name.

    If multiple datasets with the name exist, and ``error_if_multiple`` is ``False``,
    then return the least recent still active dataset.

    Raises an error if no dataset with the name is found.
    Raises an error if a version is specified but it could not be found.

    Parameters
    ----------
    dataset_name : str
        The name of the dataset for which to find its id.
    version : int
        Version to retrieve. If not specified, the oldest active version is returned.
    error_if_multiple : bool (default=False)
        If `False`, if multiple datasets match, return the least recent active dataset.
        If `True`, if multiple datasets match, raise an error.

    Returns
    -------
    int
       The id of the dataset.
    """
    status = None if version is not None else "active"
    candidates = list_datasets(data_name=dataset_name, status=status, data_version=version)
    if error_if_multiple and len(candidates) > 1:
        raise ValueError("Multiple active datasets exist with name {}".format(dataset_name))
    if len(candidates) == 0:
        no_dataset_for_name = "No active datasets exist with name {}".format(dataset_name)
        and_version = " and version {}".format(version) if version is not None else ""
        raise RuntimeError(no_dataset_for_name + and_version)

    # Dataset ids are chronological so we can just sort based on ids (instead of version)
    return sorted(candidates)[0]


def get_datasets(
    dataset_ids: List[Union[str, int]], download_data: bool = True,
) -> List[OpenMLDataset]:
    """Download datasets.

    This function iterates :meth:`openml.datasets.get_dataset`.

    Parameters
    ----------
    dataset_ids : iterable
        Integers or strings representing dataset ids or dataset names.
        If dataset names are specified, the least recent still active dataset version is returned.
    download_data : bool, optional
        If True, also download the data file. Beware that some datasets are large and it might
        make the operation noticeably slower. Metadata is also still retrieved.
        If False, create the OpenMLDataset and only populate it with the metadata.
        The data may later be retrieved through the `OpenMLDataset.get_data` method.

    Returns
    -------
    datasets : list of datasets
        A list of dataset objects.
    """
    datasets = []
    for dataset_id in dataset_ids:
        datasets.append(get_dataset(dataset_id, download_data))
    return datasets


@openml.utils.thread_safe_if_oslo_installed
def get_dataset(
    dataset_id: Union[int, str],
    download_data: bool = True,
    version: int = None,
    error_if_multiple: bool = False,
    cache_format: str = "pickle",
) -> OpenMLDataset:
    """ Download the OpenML dataset representation, optionally also download actual data file.

    This function is thread/multiprocessing safe.
    This function uses caching. A check will be performed to determine if the information has
    previously been downloaded, and if so be loaded from disk instead of retrieved from the server.

    If dataset is retrieved by name, a version may be specified.
    If no version is specified and multiple versions of the dataset exist,
    the earliest version of the dataset that is still active will be returned.
    If no version is specified, multiple versions of the dataset exist and
    ``exception_if_multiple`` is set to ``True``, this function will raise an exception.

    Parameters
    ----------
    dataset_id : int or str
        Dataset ID of the dataset to download
    download_data : bool, optional (default=True)
        If True, also download the data file. Beware that some datasets are large and it might
        make the operation noticeably slower. Metadata is also still retrieved.
        If False, create the OpenMLDataset and only populate it with the metadata.
        The data may later be retrieved through the `OpenMLDataset.get_data` method.
    version : int, optional (default=None)
        Specifies the version if `dataset_id` is specified by name.
        If no version is specified, retrieve the least recent still active version.
    error_if_multiple : bool, optional (default=False)
        If ``True`` raise an error if multiple datasets are found with matching criteria.
    cache_format : str, optional (default='pickle')
        Format for caching the dataset - may be feather or pickle
        Note that the default 'pickle' option may load slower than feather when
        no.of.rows is very high.
    Returns
    -------
    dataset : :class:`openml.OpenMLDataset`
        The downloaded dataset.
    """
    if cache_format not in ["feather", "pickle"]:
        raise ValueError(
            "cache_format must be one of 'feather' or 'pickle. "
            "Invalid format specified: {}".format(cache_format)
        )

    if isinstance(dataset_id, str):
        try:
            dataset_id = int(dataset_id)
        except ValueError:
            dataset_id = _name_to_id(dataset_id, version, error_if_multiple)  # type: ignore
    elif not isinstance(dataset_id, int):
        raise TypeError(
            "`dataset_id` must be one of `str` or `int`, not {}.".format(type(dataset_id))
        )

    did_cache_dir = _create_cache_directory_for_id(DATASETS_CACHE_DIR_NAME, dataset_id,)

    try:
        remove_dataset_cache = True
        description = _get_dataset_description(did_cache_dir, dataset_id)
        features = _get_dataset_features(did_cache_dir, dataset_id)

        try:
            qualities = _get_dataset_qualities(did_cache_dir, dataset_id)
        except OpenMLServerException as e:
            if e.code == 362 and str(e) == "No qualities found - None":
                logger.warning("No qualities found for dataset {}".format(dataset_id))
                qualities = None
            else:
                raise

        arff_file = _get_dataset_arff(description) if download_data else None
        remove_dataset_cache = False
    except OpenMLServerException as e:
        # if there was an exception,
        # check if the user had access to the dataset
        if e.code == 112:
            raise OpenMLPrivateDatasetError(e.message) from None
        else:
            raise e
    finally:
        if remove_dataset_cache:
            _remove_cache_dir_for_id(DATASETS_CACHE_DIR_NAME, did_cache_dir)

    dataset = _create_dataset_from_description(
        description, features, qualities, arff_file, cache_format
    )
    return dataset


def attributes_arff_from_df(df):
    """ Describe attributes of the dataframe according to ARFF specification.

    Parameters
    ----------
    df : DataFrame, shape (n_samples, n_features)
        The dataframe containing the data set.

    Returns
    -------
    attributes_arff : str
        The data set attributes as required by the ARFF format.
    """
    PD_DTYPES_TO_ARFF_DTYPE = {"integer": "INTEGER", "floating": "REAL", "string": "STRING"}
    attributes_arff = []

    if not all([isinstance(column_name, str) for column_name in df.columns]):
        logger.warning("Converting non-str column names to str.")
        df.columns = [str(column_name) for column_name in df.columns]

    for column_name in df:
        # skipna=True does not infer properly the dtype. The NA values are
        # dropped before the inference instead.
        column_dtype = pd.api.types.infer_dtype(df[column_name].dropna(), skipna=False)

        if column_dtype == "categorical":
            # for categorical feature, arff expects a list string. However, a
            # categorical column can contain mixed type and should therefore
            # raise an error asking to convert all entries to string.
            categories = df[column_name].cat.categories
            categories_dtype = pd.api.types.infer_dtype(categories)
            if categories_dtype not in ("string", "unicode"):
                raise ValueError(
                    "The column '{}' of the dataframe is of "
                    "'category' dtype. Therefore, all values in "
                    "this columns should be string. Please "
                    "convert the entries which are not string. "
                    "Got {} dtype in this column.".format(column_name, categories_dtype)
                )
            attributes_arff.append((column_name, categories.tolist()))
        elif column_dtype == "boolean":
            # boolean are encoded as categorical.
            attributes_arff.append((column_name, ["True", "False"]))
        elif column_dtype in PD_DTYPES_TO_ARFF_DTYPE.keys():
            attributes_arff.append((column_name, PD_DTYPES_TO_ARFF_DTYPE[column_dtype]))
        else:
            raise ValueError(
                "The dtype '{}' of the column '{}' is not "
                "currently supported by liac-arff. Supported "
                "dtypes are categorical, string, integer, "
                "floating, and boolean.".format(column_dtype, column_name)
            )
    return attributes_arff


def create_dataset(
    name,
    description,
    creator,
    contributor,
    collection_date,
    language,
    licence,
    attributes,
    data,
    default_target_attribute,
    ignore_attribute,
    citation,
    row_id_attribute=None,
    original_data_url=None,
    paper_url=None,
    update_comment=None,
    version_label=None,
):
    """Create a dataset.

    This function creates an OpenMLDataset object.
    The OpenMLDataset object contains information related to the dataset
    and the actual data file.

    Parameters
    ----------
    name : str
        Name of the dataset.
    description : str
        Description of the dataset.
    creator : str
        The person who created the dataset.
    contributor : str
        People who contributed to the current version of the dataset.
    collection_date : str
        The date the data was originally collected, given by the uploader.
    language : str
        Language in which the data is represented.
        Starts with 1 upper case letter, rest lower case, e.g. 'English'.
    licence : str
        License of the data.
    attributes : list, dict, or 'auto'
        A list of tuples. Each tuple consists of the attribute name and type.
        If passing a pandas DataFrame, the attributes can be automatically
        inferred by passing ``'auto'``. Specific attributes can be manually
        specified by a passing a dictionary where the key is the name of the
        attribute and the value is the data type of the attribute.
    data : ndarray, list, dataframe, coo_matrix, shape (n_samples, n_features)
        An array that contains both the attributes and the targets. When
        providing a dataframe, the attribute names and type can be inferred by
        passing ``attributes='auto'``.
        The target feature is indicated as meta-data of the dataset.
    default_target_attribute : str
        The default target attribute, if it exists.
        Can have multiple values, comma separated.
    ignore_attribute : str | list
        Attributes that should be excluded in modelling,
        such as identifiers and indexes.
    citation : str
        Reference(s) that should be cited when building on this data.
    version_label : str, optional
        Version label provided by user.
         Can be a date, hash, or some other type of id.
    row_id_attribute : str, optional
        The attribute that represents the row-id column, if present in the
        dataset. If ``data`` is a dataframe and ``row_id_attribute`` is not
        specified, the index of the dataframe will be used as the
        ``row_id_attribute``. If the name of the index is ``None``, it will
        be discarded.

        .. versionadded: 0.8
            Inference of ``row_id_attribute`` from a dataframe.
    original_data_url : str, optional
        For derived data, the url to the original dataset.
    paper_url : str, optional
        Link to a paper describing the dataset.
    update_comment : str, optional
        An explanation for when the dataset is uploaded.

    Returns
    -------
    class:`openml.OpenMLDataset`
        Dataset description."""

    if isinstance(data, pd.DataFrame):
        # infer the row id from the index of the dataset
        if row_id_attribute is None:
            row_id_attribute = data.index.name
        # When calling data.values, the index will be skipped.
        # We need to reset the index such that it is part of the data.
        if data.index.name is not None:
            data = data.reset_index()

    if attributes == "auto" or isinstance(attributes, dict):
        if not hasattr(data, "columns"):
            raise ValueError(
                "Automatically inferring attributes requires "
                "a pandas DataFrame. A {!r} was given instead.".format(data)
            )
        # infer the type of data for each column of the DataFrame
        attributes_ = attributes_arff_from_df(data)
        if isinstance(attributes, dict):
            # override the attributes which was specified by the user
            for attr_idx in range(len(attributes_)):
                attr_name = attributes_[attr_idx][0]
                if attr_name in attributes.keys():
                    attributes_[attr_idx] = (attr_name, attributes[attr_name])
    else:
        attributes_ = attributes

    if row_id_attribute is not None:
        is_row_id_an_attribute = any([attr[0] == row_id_attribute for attr in attributes_])
        if not is_row_id_an_attribute:
            raise ValueError(
                "'row_id_attribute' should be one of the data attribute. "
                " Got '{}' while candidates are {}.".format(
                    row_id_attribute, [attr[0] for attr in attributes_]
                )
            )

    if hasattr(data, "columns"):
        if all(isinstance(dtype, pd.SparseDtype) for dtype in data.dtypes):
            data = data.sparse.to_coo()
            # liac-arff only support COO matrices with sorted rows
            row_idx_sorted = np.argsort(data.row)
            data.row = data.row[row_idx_sorted]
            data.col = data.col[row_idx_sorted]
            data.data = data.data[row_idx_sorted]
        else:
            data = data.values

    if isinstance(data, (list, np.ndarray)):
        if isinstance(data[0], (list, np.ndarray)):
            data_format = "arff"
        elif isinstance(data[0], dict):
            data_format = "sparse_arff"
        else:
            raise ValueError(
                "When giving a list or a numpy.ndarray, "
                "they should contain a list/ numpy.ndarray "
                "for dense data or a dictionary for sparse "
                "data. Got {!r} instead.".format(data[0])
            )
    elif isinstance(data, coo_matrix):
        data_format = "sparse_arff"
    else:
        raise ValueError(
            "When giving a list or a numpy.ndarray, "
            "they should contain a list/ numpy.ndarray "
            "for dense data or a dictionary for sparse "
            "data. Got {!r} instead.".format(data[0])
        )

    arff_object = {
        "relation": name,
        "description": description,
        "attributes": attributes_,
        "data": data,
    }

    # serializes the ARFF dataset object and returns a string
    arff_dataset = arff.dumps(arff_object)
    try:
        # check if ARFF is valid
        decoder = arff.ArffDecoder()
        return_type = arff.COO if data_format == "sparse_arff" else arff.DENSE
        decoder.decode(arff_dataset, encode_nominal=True, return_type=return_type)
    except arff.ArffException:
        raise ValueError(
            "The arguments you have provided \
                             do not construct a valid ARFF file"
        )

    return OpenMLDataset(
        name=name,
        description=description,
        data_format=data_format,
        creator=creator,
        contributor=contributor,
        collection_date=collection_date,
        language=language,
        licence=licence,
        default_target_attribute=default_target_attribute,
        row_id_attribute=row_id_attribute,
        ignore_attribute=ignore_attribute,
        citation=citation,
        version_label=version_label,
        original_data_url=original_data_url,
        paper_url=paper_url,
        update_comment=update_comment,
        dataset=arff_dataset,
    )


def status_update(data_id, status):
    """
    Updates the status of a dataset to either 'active' or 'deactivated'.
    Please see the OpenML API documentation for a description of the status
    and all legal status transitions:
    https://docs.openml.org/#dataset-status

    Parameters
    ----------
    data_id : int
        The data id of the dataset
    status : str,
        'active' or 'deactivated'
    """
    legal_status = {"active", "deactivated"}
    if status not in legal_status:
        raise ValueError("Illegal status value. " "Legal values: %s" % legal_status)
    data = {"data_id": data_id, "status": status}
    result_xml = openml._api_calls._perform_api_call("data/status/update", "post", data=data)
    result = xmltodict.parse(result_xml)
    server_data_id = result["oml:data_status_update"]["oml:id"]
    server_status = result["oml:data_status_update"]["oml:status"]
    if status != server_status or int(data_id) != int(server_data_id):
        # This should never happen
        raise ValueError("Data id/status does not collide")


def edit_dataset(
    data_id,
    description=None,
    creator=None,
    contributor=None,
    collection_date=None,
    language=None,
    default_target_attribute=None,
    ignore_attribute=None,
    citation=None,
    row_id_attribute=None,
    original_data_url=None,
    paper_url=None,
) -> int:
    """ Edits an OpenMLDataset.

    In addition to providing the dataset id of the dataset to edit (through data_id),
    you must specify a value for at least one of the optional function arguments,
    i.e. one value for a field to edit.

    This function allows editing of both non-critical and critical fields.
    Critical fields are default_target_attribute, ignore_attribute, row_id_attribute.

     - Editing non-critical data fields is allowed for all authenticated users.
     - Editing critical fields is allowed only for the owner, provided there are no tasks
       associated with this dataset.

    If dataset has tasks or if the user is not the owner, the only way
    to edit critical fields is to use fork_dataset followed by edit_dataset.

    Parameters
    ----------
    data_id : int
        ID of the dataset.
    description : str
        Description of the dataset.
    creator : str
        The person who created the dataset.
    contributor : str
        People who contributed to the current version of the dataset.
    collection_date : str
        The date the data was originally collected, given by the uploader.
    language : str
        Language in which the data is represented.
        Starts with 1 upper case letter, rest lower case, e.g. 'English'.
    default_target_attribute : str
        The default target attribute, if it exists.
        Can have multiple values, comma separated.
    ignore_attribute : str | list
        Attributes that should be excluded in modelling,
        such as identifiers and indexes.
    citation : str
        Reference(s) that should be cited when building on this data.
    row_id_attribute : str, optional
        The attribute that represents the row-id column, if present in the
        dataset. If ``data`` is a dataframe and ``row_id_attribute`` is not
        specified, the index of the dataframe will be used as the
        ``row_id_attribute``. If the name of the index is ``None``, it will
        be discarded.

        .. versionadded: 0.8
            Inference of ``row_id_attribute`` from a dataframe.
    original_data_url : str, optional
        For derived data, the url to the original dataset.
    paper_url : str, optional
        Link to a paper describing the dataset.

    Returns
    -------
    Dataset id
    """
    if not isinstance(data_id, int):
        raise TypeError("`data_id` must be of type `int`, not {}.".format(type(data_id)))

    # compose data edit parameters as xml
    form_data = {"data_id": data_id}
    xml = OrderedDict()  # type: 'OrderedDict[str, OrderedDict]'
    xml["oml:data_edit_parameters"] = OrderedDict()
    xml["oml:data_edit_parameters"]["@xmlns:oml"] = "http://openml.org/openml"
    xml["oml:data_edit_parameters"]["oml:description"] = description
    xml["oml:data_edit_parameters"]["oml:creator"] = creator
    xml["oml:data_edit_parameters"]["oml:contributor"] = contributor
    xml["oml:data_edit_parameters"]["oml:collection_date"] = collection_date
    xml["oml:data_edit_parameters"]["oml:language"] = language
    xml["oml:data_edit_parameters"]["oml:default_target_attribute"] = default_target_attribute
    xml["oml:data_edit_parameters"]["oml:row_id_attribute"] = row_id_attribute
    xml["oml:data_edit_parameters"]["oml:ignore_attribute"] = ignore_attribute
    xml["oml:data_edit_parameters"]["oml:citation"] = citation
    xml["oml:data_edit_parameters"]["oml:original_data_url"] = original_data_url
    xml["oml:data_edit_parameters"]["oml:paper_url"] = paper_url

    # delete None inputs
    for k in list(xml["oml:data_edit_parameters"]):
        if not xml["oml:data_edit_parameters"][k]:
            del xml["oml:data_edit_parameters"][k]

    file_elements = {"edit_parameters": ("description.xml", xmltodict.unparse(xml))}
    result_xml = openml._api_calls._perform_api_call(
        "data/edit", "post", data=form_data, file_elements=file_elements
    )
    result = xmltodict.parse(result_xml)
    data_id = result["oml:data_edit"]["oml:id"]
    return int(data_id)


def fork_dataset(data_id: int) -> int:
    """
     Creates a new dataset version, with the authenticated user as the new owner.
     The forked dataset can have distinct dataset meta-data,
     but the actual data itself is shared with the original version.

     This API is intended for use when a user is unable to edit the critical fields of a dataset
     through the edit_dataset API.
     (Critical fields are default_target_attribute, ignore_attribute, row_id_attribute.)

     Specifically, this happens when the user is:
            1. Not the owner of the dataset.
            2. User is the owner of the dataset, but the dataset has tasks.

     In these two cases the only way to edit critical fields is:
            1. STEP 1: Fork the dataset using fork_dataset API
            2. STEP 2: Call edit_dataset API on the forked version.


    Parameters
    ----------
    data_id : int
        id of the dataset to be forked

    Returns
    -------
    Dataset id of the forked dataset

    """
    if not isinstance(data_id, int):
        raise TypeError("`data_id` must be of type `int`, not {}.".format(type(data_id)))
    # compose data fork parameters
    form_data = {"data_id": data_id}
    result_xml = openml._api_calls._perform_api_call("data/fork", "post", data=form_data)
    result = xmltodict.parse(result_xml)
    data_id = result["oml:data_fork"]["oml:id"]
    return int(data_id)


def _get_dataset_description(did_cache_dir, dataset_id):
    """Get the dataset description as xml dictionary.

    This function is NOT thread/multiprocessing safe.

    Parameters
    ----------
    did_cache_dir : str
        Cache subdirectory for this dataset.

    dataset_id : int
        Dataset ID

    Returns
    -------
    dict
        XML Dataset description parsed to a dict.

    """

    # TODO implement a cache for this that invalidates itself after some time
    # This can be saved on disk, but cannot be cached properly, because
    # it contains the information on whether a dataset is active.
    description_file = os.path.join(did_cache_dir, "description.xml")

    try:
        return _get_cached_dataset_description(dataset_id)
    except OpenMLCacheException:
        url_extension = "data/{}".format(dataset_id)
        dataset_xml = openml._api_calls._perform_api_call(url_extension, "get")
        with io.open(description_file, "w", encoding="utf8") as fh:
            fh.write(dataset_xml)

    description = xmltodict.parse(dataset_xml)["oml:data_set_description"]

    return description


def _get_dataset_arff(description: Union[Dict, OpenMLDataset], cache_directory: str = None) -> str:
    """ Return the path to the local arff file of the dataset. If is not cached, it is downloaded.

    Checks if the file is in the cache, if yes, return the path to the file.
    If not, downloads the file and caches it, then returns the file path.
    The cache directory is generated based on dataset information, but can also be specified.

    This function is NOT thread/multiprocessing safe.

    Parameters
    ----------
    description : dictionary or OpenMLDataset
        Either a dataset description as dict or OpenMLDataset.

    cache_directory: str, optional (default=None)
        Folder to store the arff file in.
        If None, use the default cache directory for the dataset.

    Returns
    -------
    output_filename : string
        Location of ARFF file.
    """
    if isinstance(description, dict):
        md5_checksum_fixture = description.get("oml:md5_checksum")
        url = description["oml:url"]
        did = description.get("oml:id")
    elif isinstance(description, OpenMLDataset):
        md5_checksum_fixture = description.md5_checksum
        url = description.url
        did = description.dataset_id
    else:
        raise TypeError("`description` should be either OpenMLDataset or Dict.")

    if cache_directory is None:
        cache_directory = _create_cache_directory_for_id(DATASETS_CACHE_DIR_NAME, did)
    output_file_path = os.path.join(cache_directory, "dataset.arff")

    try:
        openml._api_calls._download_text_file(
            source=url, output_path=output_file_path, md5_checksum=md5_checksum_fixture
        )
    except OpenMLHashException as e:
        additional_info = " Raised when downloading dataset {}.".format(did)
        e.args = (e.args[0] + additional_info,)
        raise

    return output_file_path


def _get_dataset_features(did_cache_dir, dataset_id):
    """API call to get dataset features (cached)

    Features are feature descriptions for each column.
    (name, index, categorical, ...)

    This function is NOT thread/multiprocessing safe.

    Parameters
    ----------
    did_cache_dir : str
        Cache subdirectory for this dataset

    dataset_id : int
        Dataset ID

    Returns
    -------
    features : dict
        Dictionary containing dataset feature descriptions, parsed from XML.
    """
    features_file = os.path.join(did_cache_dir, "features.xml")

    # Dataset features aren't subject to change...
    if not os.path.isfile(features_file):
        url_extension = "data/features/{}".format(dataset_id)
        features_xml = openml._api_calls._perform_api_call(url_extension, "get")
        with io.open(features_file, "w", encoding="utf8") as fh:
            fh.write(features_xml)

    return _load_features_from_file(features_file)


def _get_dataset_qualities(did_cache_dir, dataset_id):
    """API call to get dataset qualities (cached)

    Features are metafeatures (number of features, number of classes, ...)

    This function is NOT thread/multiprocessing safe.

    Parameters
    ----------
    did_cache_dir : str
        Cache subdirectory for this dataset

    dataset_id : int
        Dataset ID

    Returns
    -------
    qualities : dict
        Dictionary containing dataset qualities, parsed from XML.
    """
    # Dataset qualities are subject to change and must be fetched every time
    qualities_file = os.path.join(did_cache_dir, "qualities.xml")
    try:
        with io.open(qualities_file, encoding="utf8") as fh:
            qualities_xml = fh.read()
    except (OSError, IOError):
        url_extension = "data/qualities/{}".format(dataset_id)
        qualities_xml = openml._api_calls._perform_api_call(url_extension, "get")

        with io.open(qualities_file, "w", encoding="utf8") as fh:
            fh.write(qualities_xml)

    xml_as_dict = xmltodict.parse(qualities_xml, force_list=("oml:quality",))
    qualities = xml_as_dict["oml:data_qualities"]["oml:quality"]

    return qualities


def _create_dataset_from_description(
    description: Dict[str, str],
    features: Dict,
    qualities: List,
    arff_file: str = None,
    cache_format: str = "pickle",
) -> OpenMLDataset:
    """Create a dataset object from a description dict.

    Parameters
    ----------
    description : dict
        Description of a dataset in xml dict.
    features : dict
        Description of a dataset features.
    qualities : list
        Description of a dataset qualities.
    arff_file : string, optional
        Path of dataset ARFF file.
    cache_format: string, optional
        Caching option for datasets (feather/pickle)

    Returns
    -------
    dataset : dataset object
        Dataset object from dict and ARFF.
    """
    return OpenMLDataset(
        description["oml:name"],
        description.get("oml:description"),
        data_format=description["oml:format"],
        dataset_id=description["oml:id"],
        version=description["oml:version"],
        creator=description.get("oml:creator"),
        contributor=description.get("oml:contributor"),
        collection_date=description.get("oml:collection_date"),
        upload_date=description.get("oml:upload_date"),
        language=description.get("oml:language"),
        licence=description.get("oml:licence"),
        url=description["oml:url"],
        default_target_attribute=description.get("oml:default_target_attribute"),
        row_id_attribute=description.get("oml:row_id_attribute"),
        ignore_attribute=description.get("oml:ignore_attribute"),
        version_label=description.get("oml:version_label"),
        citation=description.get("oml:citation"),
        tag=description.get("oml:tag"),
        visibility=description.get("oml:visibility"),
        original_data_url=description.get("oml:original_data_url"),
        paper_url=description.get("oml:paper_url"),
        update_comment=description.get("oml:update_comment"),
        md5_checksum=description.get("oml:md5_checksum"),
        data_file=arff_file,
        cache_format=cache_format,
        features=features,
        qualities=qualities,
    )


def _get_online_dataset_arff(dataset_id):
    """Download the ARFF file for a given dataset id
    from the OpenML website.

    Parameters
    ----------
    dataset_id : int
        A dataset id.

    Returns
    -------
    str
        A string representation of an ARFF file.
    """
    dataset_xml = openml._api_calls._perform_api_call("data/%d" % dataset_id, "get")
    # build a dict from the xml.
    # use the url from the dataset description and return the ARFF string
    return openml._api_calls._download_text_file(
        xmltodict.parse(dataset_xml)["oml:data_set_description"]["oml:url"],
    )


def _get_online_dataset_format(dataset_id):
    """Get the dataset format for a given dataset id
    from the OpenML website.

    Parameters
    ----------
    dataset_id : int
        A dataset id.

    Returns
    -------
    str
        Dataset format.
    """
    dataset_xml = openml._api_calls._perform_api_call("data/%d" % dataset_id, "get")
    # build a dict from the xml and get the format from the dataset description
    return xmltodict.parse(dataset_xml)["oml:data_set_description"]["oml:format"].lower()<|MERGE_RESOLUTION|>--- conflicted
+++ resolved
@@ -356,14 +356,7 @@
     dict
         A dictionary with items {did: bool}
     """
-<<<<<<< HEAD
-    dataset_list = list_datasets(
-        data_id=dataset_ids,
-        status="all",
-    )
-=======
     dataset_list = list_datasets(status="all", data_id=dataset_ids)
->>>>>>> 07e87add
     active = {}
 
     for did in dataset_ids:
