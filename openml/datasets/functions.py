--- conflicted
+++ resolved
@@ -333,7 +333,6 @@
         return xml_dict["oml:data_features"]
 
 
-<<<<<<< HEAD
 def _expand_parameter(parameter: Union[str, List[str]]) -> List[str]:
     expanded_parameter = []
     if isinstance(parameter, str):
@@ -357,13 +356,10 @@
             )
 
 
-def check_datasets_active(dataset_ids: List[int]) -> Dict[int, bool]:
-=======
 def check_datasets_active(
     dataset_ids: List[int],
     raise_error_if_not_exist: bool = True,
 ) -> Dict[int, bool]:
->>>>>>> 756e7477
     """
     Check if the dataset ids provided are active.
 
