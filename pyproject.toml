--- conflicted
+++ resolved
@@ -19,11 +19,8 @@
   "numpy>=1.6.2",
   "minio",
   "pyarrow",
-<<<<<<< HEAD
   "tqdm",  # For MinIO download progress bars
-=======
   "packaging",
->>>>>>> b4d038f8
 ]
 requires-python = ">=3.8"
 authors = [
