--- conflicted
+++ resolved
@@ -79,12 +79,9 @@
     "mypy",
     "ruff",
     "requests-mock",
-<<<<<<< HEAD
     "openml-sklearn",
     "packaging",
-=======
     "pytest-mock",
->>>>>>> 6103874d
 ]
 examples=[
     "matplotlib",
