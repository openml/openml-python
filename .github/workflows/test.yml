---
name: Tests

on:
  workflow_dispatch:

  push:
    branches:
      - main
      - develop
    tags:
      - "v*.*.*"

  pull_request:
    branches:
      - main
      - develop

concurrency:
  group: ${{ github.workflow }}-${{ github.event.pull_request.number || github.ref }}
  cancel-in-progress: true

jobs:
  test:
    name: (${{ matrix.os }},Py${{ matrix.python-version }},sk${{ matrix.scikit-learn }},sk-only:${{ matrix.sklearn-only }})
    runs-on: ${{ matrix.os }}

    strategy:
      fail-fast: false
      matrix:
<<<<<<< HEAD
        include:
          - os: ubuntu-latest
            python-version: "3.10"
            scikit-learn: "1.0.*"
            scipy: "1.10.0"
            sklearn-only: true
          - os: ubuntu-latest
            python-version: "3.11"
            scikit-learn: "1.3.*"
            scipy: "1.10.0"
            sklearn-only: true
          - os: ubuntu-latest
            python-version: "3.12"
            scikit-learn: "1.5.*"
            scipy: ">=1.11"
            sklearn-only: true
          - os: ubuntu-latest
            python-version: "3.13"
            scikit-learn: "1.6.*"
            scipy: ">=1.10"
            sklearn-only: true
          - os: ubuntu-latest
            python-version: "3.14"
            scikit-learn: "1.7.*"
            scipy: ">=1.10"
            sklearn-only: true
          - os: windows-latest
            python-version: "3.10"
            scikit-learn: "1.5.*"
            scipy: "1.10.1"
            sklearn-only: false
          - os: windows-latest
            python-version: "3.13"
            scikit-learn: "1.6.*"
            scipy: ">=1.10"
            sklearn-only: false
          - os: ubuntu-latest
            code-cov: false
            python-version: "3.10"
            scikit-learn: "1.5.*"
            scipy: ">=1.10"
            sklearn-only: false
    steps:
      - uses: actions/checkout@v4
        with:
          fetch-depth: 2
      - name: Setup Python ${{ matrix.python-version }}
        uses: actions/setup-python@v5
        with:
          python-version: ${{ matrix.python-version }}
          allow-prereleases: true
      - name: Install test dependencies
        run: |
         python -m pip install --upgrade pip
         pip install -e .[test]
      - name: Install scikit-learn ${{ matrix.scikit-learn }}
        run: |
         pip install scikit-learn==${{ matrix.scikit-learn }}
      - name: "Install NumPy 1.x and SciPy <1.11 for scikit-learn < 1.4"
        if: ${{ contains(fromJSON('["1.0.*", "1.1.*", "1.2.*", "1.3.*"]'), matrix.scikit-learn) }}
        shell: bash
        run: |
         # scipy has a change to the 'mode' behavior which breaks scikit-learn < 1.4
         # numpy 2.0 has several breaking changes
         pip install "numpy<2.0" "scipy<1.11"
      - name: Install scipy ${{ matrix.scipy }}
        if: ${{ matrix.scipy }}
        run: |
         pip install scipy${{ matrix.scipy }}
      - name: Store repository status
        id: status-before
        if: matrix.os != 'windows-latest'
        run: |
         git_status=$(git status --porcelain -b)
         echo "BEFORE=$git_status" >> $GITHUB_ENV
         echo "Repository status before tests: $git_status"
      - name: Show installed dependencies
        run: python -m pip list
      - name: Run tests on Ubuntu Test
        if: matrix.os == 'ubuntu-latest'
        run: |
         if [ "${{ matrix.code-cov }}" = "true" ]; then codecov='--cov=openml --long --cov-report=xml'; fi
         # Most of the time, running only the scikit-learn tests is sufficient
         if [ "${{ matrix.sklearn-only }}" = "true" ]; then marks='sklearn and not production'; else marks='not production'; fi
         echo pytest -n 4 --durations=20 --dist load -sv $codecov -o log_cli=true -m "$marks"
         pytest -n 4 --durations=20 --dist load -sv $codecov -o log_cli=true -m "$marks"
      - name: Run tests on Ubuntu Production
        if: matrix.os == 'ubuntu-latest'
        run: |
         if [ "${{ matrix.code-cov }}" = "true" ]; then codecov='--cov=openml --long --cov-report=xml'; fi
         # Most of the time, running only the scikit-learn tests is sufficient
         if [ "${{ matrix.sklearn-only }}" = "true" ]; then marks='sklearn and production'; else marks='production'; fi
         echo pytest -n 4 --durations=20 --dist load -sv $codecov -o log_cli=true -m "$marks"
         pytest -n 4 --durations=20 --dist load -sv $codecov -o log_cli=true -m "$marks"
      - name: Run tests on Windows
        if: matrix.os == 'windows-latest'
        run: |
         pytest -n 4 --durations=20 --dist load -sv --reruns 5 --reruns-delay 1
      - name: Check for files left behind by test
        if: matrix.os != 'windows-latest' && always()
        run: |
         before="${{ env.BEFORE }}"
         after="$(git status --porcelain -b)"
         if [[ "$before" != "$after" ]]; then
=======
        python-version: ["3.10", "3.11", "3.12", "3.13"]
        scikit-learn: ["1.3.*", "1.4.*", "1.5.*", "1.6.*", "1.7.*"]
        os: [ubuntu-latest]
        sklearn-only: ["true"]

        exclude:
          # incompatible version combinations
          - python-version: "3.13"
            scikit-learn: "1.3.*"
          - python-version: "3.13"
            scikit-learn: "1.4.*"

        include:
          # Full test run on Windows
          - os: windows-latest
            python-version: "3.12"
            scikit-learn: "1.5.*"
            sklearn-only: "false"

          # Coverage run
          - os: ubuntu-latest
            python-version: "3.12"
            scikit-learn: "1.5.*"
            sklearn-only: "false"
            code-cov: true

    steps:
    - uses: actions/checkout@v6
      with:
        fetch-depth: 2

    - name: Setup Python ${{ matrix.python-version }}
      uses: actions/setup-python@v5
      with:
        python-version: ${{ matrix.python-version }}

    - name: Install test dependencies and scikit-learn
      run: |
        python -m pip install --upgrade pip
        pip install -e .[test] scikit-learn==${{ matrix.scikit-learn }}

    - name: Store repository status
      id: status-before
      if: matrix.os != 'windows-latest'
      run: |
        git_status=$(git status --porcelain -b)
        echo "BEFORE=$git_status" >> $GITHUB_ENV
        echo "Repository status before tests: $git_status"

    - name: Show installed dependencies
      run: python -m pip list

    - name: Run tests on Ubuntu Test
      if: matrix.os == 'ubuntu-latest'
      run: |
        if [ "${{ matrix.code-cov }}" = "true" ]; then
          codecov="--cov=openml --long --cov-report=xml"
        fi

        if [ "${{ matrix.sklearn-only }}" = "true" ]; then
          marks="sklearn and not production"
        else
          marks="not production"
        fi

        pytest -n 4 --durations=20 --dist load -sv $codecov -o log_cli=true -m "$marks"

    - name: Run tests on Ubuntu Production
      if: matrix.os == 'ubuntu-latest'
      run: |
        if [ "${{ matrix.code-cov }}" = "true" ]; then
          codecov="--cov=openml --long --cov-report=xml"
        fi

        if [ "${{ matrix.sklearn-only }}" = "true" ]; then
          marks="sklearn and production"
        else
          marks="production"
        fi

        pytest -n 4 --durations=20 --dist load -sv $codecov -o log_cli=true -m "$marks"

    - name: Run tests on Windows
      if: matrix.os == 'windows-latest'
      run: |  # we need a separate step because of the bash-specific if-statement in the previous one.
        pytest -n 4 --durations=20 --dist load -sv --reruns 5 --reruns-delay 1

    - name: Check for files left behind by test
      if: matrix.os != 'windows-latest' && always()
      run: |
        before="${{ env.BEFORE }}"
        after="$(git status --porcelain -b)"
        if [[ "$before" != "$after" ]]; then
>>>>>>> 3a05157b
            echo "git status from before: $before"
            echo "git status from after: $after"
            echo "Not all generated files have been deleted!"
            exit 1
<<<<<<< HEAD
         fi
      - name: Upload coverage
        if: matrix.code-cov && always()
        uses: codecov/codecov-action@v4
        with:
          files: coverage.xml
          token: ${{ secrets.CODECOV_TOKEN }}
          fail_ci_if_error: true
          verbose: true
=======
        fi

    - name: Upload coverage
      if: matrix.code-cov && always()
      uses: codecov/codecov-action@v4
      with:
        files: coverage.xml
        token: ${{ secrets.CODECOV_TOKEN }}
        fail_ci_if_error: true
        verbose: true

  dummy_windows_py_sk024:
    name: (windows-latest, Py, sk0.24.*, sk-only:false)
    runs-on: ubuntu-latest
    steps:
      - name: Dummy step
        run: |
          echo "This is a temporary dummy job."
          echo "Always succeeds."

  dummy_windows_py_sk023:
    name: (ubuntu-latest, Py3.8, sk0.23.1, sk-only:false)
    runs-on: ubuntu-latest
    steps:
      - name: Dummy step
        run: |
          echo "This is a temporary dummy job."
          echo "Always succeeds."

  dummy_docker:
    name: docker
    runs-on: ubuntu-latest
    steps:
      - name: Dummy step
        run: |
          echo "This is a temporary dummy docker job."
          echo "Always succeeds."
>>>>>>> 3a05157b
<|MERGE_RESOLUTION|>--- conflicted
+++ resolved
@@ -28,113 +28,7 @@
     strategy:
       fail-fast: false
       matrix:
-<<<<<<< HEAD
-        include:
-          - os: ubuntu-latest
-            python-version: "3.10"
-            scikit-learn: "1.0.*"
-            scipy: "1.10.0"
-            sklearn-only: true
-          - os: ubuntu-latest
-            python-version: "3.11"
-            scikit-learn: "1.3.*"
-            scipy: "1.10.0"
-            sklearn-only: true
-          - os: ubuntu-latest
-            python-version: "3.12"
-            scikit-learn: "1.5.*"
-            scipy: ">=1.11"
-            sklearn-only: true
-          - os: ubuntu-latest
-            python-version: "3.13"
-            scikit-learn: "1.6.*"
-            scipy: ">=1.10"
-            sklearn-only: true
-          - os: ubuntu-latest
-            python-version: "3.14"
-            scikit-learn: "1.7.*"
-            scipy: ">=1.10"
-            sklearn-only: true
-          - os: windows-latest
-            python-version: "3.10"
-            scikit-learn: "1.5.*"
-            scipy: "1.10.1"
-            sklearn-only: false
-          - os: windows-latest
-            python-version: "3.13"
-            scikit-learn: "1.6.*"
-            scipy: ">=1.10"
-            sklearn-only: false
-          - os: ubuntu-latest
-            code-cov: false
-            python-version: "3.10"
-            scikit-learn: "1.5.*"
-            scipy: ">=1.10"
-            sklearn-only: false
-    steps:
-      - uses: actions/checkout@v4
-        with:
-          fetch-depth: 2
-      - name: Setup Python ${{ matrix.python-version }}
-        uses: actions/setup-python@v5
-        with:
-          python-version: ${{ matrix.python-version }}
-          allow-prereleases: true
-      - name: Install test dependencies
-        run: |
-         python -m pip install --upgrade pip
-         pip install -e .[test]
-      - name: Install scikit-learn ${{ matrix.scikit-learn }}
-        run: |
-         pip install scikit-learn==${{ matrix.scikit-learn }}
-      - name: "Install NumPy 1.x and SciPy <1.11 for scikit-learn < 1.4"
-        if: ${{ contains(fromJSON('["1.0.*", "1.1.*", "1.2.*", "1.3.*"]'), matrix.scikit-learn) }}
-        shell: bash
-        run: |
-         # scipy has a change to the 'mode' behavior which breaks scikit-learn < 1.4
-         # numpy 2.0 has several breaking changes
-         pip install "numpy<2.0" "scipy<1.11"
-      - name: Install scipy ${{ matrix.scipy }}
-        if: ${{ matrix.scipy }}
-        run: |
-         pip install scipy${{ matrix.scipy }}
-      - name: Store repository status
-        id: status-before
-        if: matrix.os != 'windows-latest'
-        run: |
-         git_status=$(git status --porcelain -b)
-         echo "BEFORE=$git_status" >> $GITHUB_ENV
-         echo "Repository status before tests: $git_status"
-      - name: Show installed dependencies
-        run: python -m pip list
-      - name: Run tests on Ubuntu Test
-        if: matrix.os == 'ubuntu-latest'
-        run: |
-         if [ "${{ matrix.code-cov }}" = "true" ]; then codecov='--cov=openml --long --cov-report=xml'; fi
-         # Most of the time, running only the scikit-learn tests is sufficient
-         if [ "${{ matrix.sklearn-only }}" = "true" ]; then marks='sklearn and not production'; else marks='not production'; fi
-         echo pytest -n 4 --durations=20 --dist load -sv $codecov -o log_cli=true -m "$marks"
-         pytest -n 4 --durations=20 --dist load -sv $codecov -o log_cli=true -m "$marks"
-      - name: Run tests on Ubuntu Production
-        if: matrix.os == 'ubuntu-latest'
-        run: |
-         if [ "${{ matrix.code-cov }}" = "true" ]; then codecov='--cov=openml --long --cov-report=xml'; fi
-         # Most of the time, running only the scikit-learn tests is sufficient
-         if [ "${{ matrix.sklearn-only }}" = "true" ]; then marks='sklearn and production'; else marks='production'; fi
-         echo pytest -n 4 --durations=20 --dist load -sv $codecov -o log_cli=true -m "$marks"
-         pytest -n 4 --durations=20 --dist load -sv $codecov -o log_cli=true -m "$marks"
-      - name: Run tests on Windows
-        if: matrix.os == 'windows-latest'
-        run: |
-         pytest -n 4 --durations=20 --dist load -sv --reruns 5 --reruns-delay 1
-      - name: Check for files left behind by test
-        if: matrix.os != 'windows-latest' && always()
-        run: |
-         before="${{ env.BEFORE }}"
-         after="$(git status --porcelain -b)"
-         if [[ "$before" != "$after" ]]; then
-=======
-        python-version: ["3.10", "3.11", "3.12", "3.13"]
+        python-version: ["3.10", "3.11", "3.12", "3.13", "3.14"]
         scikit-learn: ["1.3.*", "1.4.*", "1.5.*", "1.6.*", "1.7.*"]
         os: [ubuntu-latest]
         sklearn-only: ["true"]
@@ -227,22 +121,10 @@
         before="${{ env.BEFORE }}"
         after="$(git status --porcelain -b)"
         if [[ "$before" != "$after" ]]; then
->>>>>>> 3a05157b
             echo "git status from before: $before"
             echo "git status from after: $after"
             echo "Not all generated files have been deleted!"
             exit 1
-<<<<<<< HEAD
-         fi
-      - name: Upload coverage
-        if: matrix.code-cov && always()
-        uses: codecov/codecov-action@v4
-        with:
-          files: coverage.xml
-          token: ${{ secrets.CODECOV_TOKEN }}
-          fail_ci_if_error: true
-          verbose: true
-=======
         fi
 
     - name: Upload coverage
@@ -279,5 +161,4 @@
       - name: Dummy step
         run: |
           echo "This is a temporary dummy docker job."
-          echo "Always succeeds."
->>>>>>> 3a05157b
+          echo "Always succeeds."