"""This file is recognized by pytest for defining specified behaviour

'conftest.py' files are directory-scope files that are shared by all
sub-directories from where this file is placed. pytest recognises
'conftest.py' for any unit test executed from within this directory
tree. This file is used to define fixtures, hooks, plugins, and other
functionality that can be shared by the unit tests.

This file has been created for the OpenML testing to primarily make use
of the pytest hooks 'pytest_sessionstart' and 'pytest_sessionfinish',
which are being used for managing the deletion of local and remote files
created by the unit tests, run across more than one process.

This design allows one to comment or remove the conftest.py file to
disable file deletions, without editing any of the test case files.


Possible Future: class TestBase from openml/testing.py can be included
    under this file and there would not be any requirements to import
    testing.py in each of the unit test modules.
"""

# License: BSD 3-Clause
from __future__ import annotations

import multiprocessing

multiprocessing.set_start_method("spawn", force=True)

from collections.abc import Iterator
import logging
import os
import shutil
from pathlib import Path
import pytest

import openml
from openml.testing import TestBase

import inspect

# creating logger for unit test file deletion status
logger = logging.getLogger("unit_tests")
logger.setLevel(logging.DEBUG)

file_list = []


def worker_id() -> str:
    """Returns the name of the worker process owning this function call.

    :return: str
        Possible outputs from the set of {'master', 'gw0', 'gw1', ..., 'gw(n-1)'}
        where n is the number of workers being used by pytest-xdist
    """
    vars_ = list(os.environ.keys())
    if "PYTEST_XDIST_WORKER" in vars_ or "PYTEST_XDIST_WORKER_COUNT" in vars_:
        return os.environ["PYTEST_XDIST_WORKER"]
    else:
        return "master"


def read_file_list() -> list[Path]:
    """Returns a list of paths to all files that currently exist in 'openml/tests/files/'

    :return: List[Path]
    """
    test_files_dir = Path(__file__).parent / "files"
    return [f for f in test_files_dir.rglob("*") if f.is_file()]


def compare_delete_files(old_list: list[Path], new_list: list[Path]) -> None:
    """Deletes files that are there in the new_list but not in the old_list

    :param old_list: List[Path]
    :param new_list: List[Path]
    :return: None
    """
    file_list = list(set(new_list) - set(old_list))
    for file in file_list:
        os.remove(file)
        logger.info(f"Deleted from local: {file}")


def delete_remote_files(tracker, flow_names) -> None:
    """Function that deletes the entities passed as input, from the OpenML test server

    The TestBase class in openml/testing.py has an attribute called publish_tracker.
    This function expects the dictionary of the same structure.
    It is a dictionary of lists, where the keys are entity types, while the values are
    lists of integer IDs, except for key 'flow' where the value is a tuple (ID, flow name).

    Iteratively, multiple POST requests are made to the OpenML test server using
    openml.utils._delete_entity() to remove the entities uploaded by all the unit tests.

    :param tracker: Dict
    :return: None
    """
    openml.config.server = TestBase.test_server
    openml.config.apikey = TestBase.apikey

    # reordering to delete sub flows at the end of flows
    # sub-flows have shorter names, hence, sorting by descending order of flow name length
    if "flow" in tracker:
        to_sort = list(zip(tracker["flow"], flow_names))
        flow_deletion_order = [
            entity_id for entity_id, _ in sorted(to_sort, key=lambda x: len(x[1]), reverse=True)
        ]
        tracker["flow"] = [flow_deletion_order[1] for flow_id, _ in flow_deletion_order]

    # deleting all collected entities published to test server
    # 'run's are deleted first to prevent dependency issue of entities on deletion
    logger.info(f"Entity Types: {['run', 'data', 'flow', 'task', 'study']}")
    for entity_type in ["run", "data", "flow", "task", "study"]:
        logger.info(f"Deleting {entity_type}s...")
        for _i, entity in enumerate(tracker[entity_type]):
            try:
                openml.utils._delete_entity(entity_type, entity)
                logger.info(f"Deleted ({entity_type}, {entity})")
            except Exception as e:
                logger.warning(f"Cannot delete ({entity_type},{entity}): {e}")


def pytest_sessionstart() -> None:
    """Pytest hook that is executed before any unit test starts

    This function will be called by each of the worker processes, along with the master process
    when they are spawned. This happens even before the collection of unit tests.
    If number of workers, n=4, there will be a total of 5 (1 master + 4 workers) calls of this
    function, before execution of any unit test begins. The master pytest process has the name
    'master' while the worker processes are named as 'gw{i}' where i = 0, 1, ..., n-1.
    The order of process spawning is: 'master' -> random ordering of the 'gw{i}' workers.

    Since, master is always executed first, it is checked if the current process is 'master' and
    store a list of strings of paths of all files in the directory (pre-unit test snapshot).

    :return: None
    """
    # file_list is global to maintain the directory snapshot during tear down
    global file_list
    worker = worker_id()
    if worker == "master":
        file_list = read_file_list()


def pytest_sessionfinish() -> None:
    """Pytest hook that is executed after all unit tests of a worker ends

    This function will be called by each of the worker processes, along with the master process
    when they are done with the unit tests allocated to them.
    If number of workers, n=4, there will be a total of 5 (1 master + 4 workers) calls of this
    function, before execution of any unit test begins. The master pytest process has the name
    'master' while the worker processes are named as 'gw{i}' where i = 0, 1, ..., n-1.
    The order of invocation is: random ordering of the 'gw{i}' workers -> 'master'.

    Since, master is always executed last, it is checked if the current process is 'master' and,
    * Compares file list with pre-unit test snapshot and deletes all local files generated
    * Iterates over the list of entities uploaded to test server and deletes them remotely

    :return: None
    """
    # allows access to the file_list read in the set up phase
    global file_list
    worker = worker_id()
    logger.info(f"Finishing worker {worker}")

    # Test file deletion
    logger.info(f"Deleting files uploaded to test server for worker {worker}")
    delete_remote_files(TestBase.publish_tracker, TestBase.flow_name_tracker)

    if worker == "master":
        # Local file deletion
        new_file_list = read_file_list()
        compare_delete_files(file_list, new_file_list)

        # Delete any test dirs that remain
        # In edge cases due to a mixture of pytest parametrization and oslo concurrency,
        # some file lock are created after leaving the test. This removes these files!
        test_files_dir = Path(__file__).parent.parent / "openml"
        for f in test_files_dir.glob("tests.*"):
            if f.is_dir():
                shutil.rmtree(f)

        logger.info("Local files deleted")

    logger.info(f"{worker} is killed")


def pytest_configure(config):
    config.addinivalue_line("markers", "sklearn: marks tests that use scikit-learn")


def pytest_addoption(parser):
    parser.addoption(
        "--long",
        action="store_true",
        default=False,
        help="Run the long version of tests which support both short and long scenarios.",
    )


def _expected_static_cache_state(root_dir: Path) -> list[Path]:
    _c_root_dir = root_dir / "org" / "openml" / "test"
    res_paths = [root_dir, _c_root_dir]

    for _d in ["datasets", "tasks", "runs", "setups"]:
        res_paths.append(_c_root_dir / _d)

    for _id in ["-1", "2"]:
        tmp_p = _c_root_dir / "datasets" / _id
        res_paths.extend(
            [
                tmp_p / "dataset.arff",
                tmp_p / "features.xml",
                tmp_p / "qualities.xml",
                tmp_p / "description.xml",
            ]
        )

    res_paths.append(_c_root_dir / "datasets" / "30" / "dataset_30.pq")
    res_paths.append(_c_root_dir / "runs" / "1" / "description.xml")
    res_paths.append(_c_root_dir / "setups" / "1" / "description.xml")

    for _id in ["1", "3", "1882"]:
        tmp_p = _c_root_dir / "tasks" / _id
        res_paths.extend(
            [
                tmp_p / "datasplits.arff",
                tmp_p / "task.xml",
            ]
        )

    return res_paths


def assert_static_test_cache_correct(root_dir: Path) -> None:
    for p in _expected_static_cache_state(root_dir):
        assert p.exists(), f"Expected path {p} exists"


@pytest.fixture(scope="class")
def long_version(request):
    request.cls.long_version = request.config.getoption("--long")


@pytest.fixture(scope="session")
def test_files_directory() -> Path:
    return Path(__file__).parent / "files"


@pytest.fixture(scope="session")
def test_api_key() -> str:
    return "c0c42819af31e706efe1f4b88c23c6c1"


@pytest.fixture(autouse=True, scope="function")
def verify_cache_state(test_files_directory) -> Iterator[None]:
    assert_static_test_cache_correct(test_files_directory)
    yield
    assert_static_test_cache_correct(test_files_directory)


@pytest.fixture(autouse=True, scope="session")
def as_robot() -> Iterator[None]:
    policy = openml.config.retry_policy
    n_retries = openml.config.connection_n_retries
    openml.config.set_retry_policy("robot", n_retries=20)
    yield
    openml.config.set_retry_policy(policy, n_retries)


@pytest.fixture(autouse=True)
def with_server(request):
    if "production" in request.keywords:
        openml.config.server = "https://www.openml.org/api/v1/xml"
        yield
        return
    openml.config.server = "https://test.openml.org/api/v1/xml"
    openml.config.apikey = "c0c42819af31e706efe1f4b88c23c6c1"
    yield


@pytest.fixture(autouse=True)
def with_test_cache(test_files_directory, request):
    if not test_files_directory.exists():
        raise ValueError(
            f"Cannot find test cache dir, expected it to be {test_files_directory!s}!",
        )
    _root_cache_directory = openml.config._root_cache_directory
    tmp_cache = test_files_directory / request.node.name
    openml.config.set_root_cache_directory(tmp_cache)
    yield
    openml.config.set_root_cache_directory(_root_cache_directory)
    if tmp_cache.exists():
        shutil.rmtree(tmp_cache)
        
        

@pytest.fixture
def static_cache_dir():
    
    return Path(__file__).parent / "files" 

@pytest.fixture
def workdir(tmp_path):
    original_cwd = Path.cwd()
    os.chdir(tmp_path)
    yield tmp_path
<<<<<<< HEAD
    os.chdir(original_cwd)
    
@pytest.fixture
def mock_sparse_categorical_395(requests_mock, test_files_directory):
    base_path = test_files_directory / "mock_responses" / "datasets" / "sparse_categorical_395"
    
    description_file = base_path / "description.xml"
    requests_mock.get(
        "https://www.openml.org/api/v1/xml/data/395",
        text=description_file.read_text()
    )
    
    data_file = base_path / "dataset.arff"
    requests_mock.get(
        "https://api.openml.org/data/v1/download/52507/re1.wc.sparse_arff",
        text=data_file.read_text()
    )
    
    feature_file = base_path / "features.xml"
    requests_mock.get(
        "https://www.openml.org/api/v1/xml/data/features/395",
        text=feature_file.read_text()
    )
    yield
    
@pytest.fixture
def mock_sparse_dataset(requests_mock, test_files_directory):
    content_file = (
        test_files_directory / "mock_responses" / "datasets" / "sparse_dataset" /"data_description.xml"
    )
    requests_mock.get("https://www.openml.org/api/v1/xml/data/4136", text=content_file.read_text())
    
    sparse_arff_file = (
        test_files_directory / "mock_responses" / "datasets" / "sparse_dataset" /"sparse_arff.arff"
    )
    requests_mock.get("https://api.openml.org/data/v1/download/1681111/Dexter.sparse_arff", text = sparse_arff_file.read_text())
    
    
    yield
=======
    os.chdir(original_cwd)
>>>>>>> 6103874d
<|MERGE_RESOLUTION|>--- conflicted
+++ resolved
@@ -306,8 +306,8 @@
     original_cwd = Path.cwd()
     os.chdir(tmp_path)
     yield tmp_path
-<<<<<<< HEAD
     os.chdir(original_cwd)
+
     
 @pytest.fixture
 def mock_sparse_categorical_395(requests_mock, test_files_directory):
@@ -345,7 +345,4 @@
     requests_mock.get("https://api.openml.org/data/v1/download/1681111/Dexter.sparse_arff", text = sparse_arff_file.read_text())
     
     
-    yield
-=======
-    os.chdir(original_cwd)
->>>>>>> 6103874d
+    yield