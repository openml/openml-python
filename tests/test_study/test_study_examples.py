# License: BSD 3-Clause

from openml.testing import TestBase, SimpleImputer, CustomImputer, cat, cont

import sklearn
import unittest
from distutils.version import LooseVersion


class TestStudyFunctions(TestBase):
    _multiprocess_can_split_ = True
    """Test the example code of Bischl et al. (2018)"""

    @unittest.skipIf(LooseVersion(sklearn.__version__) < "0.20",
                     reason="columntransformer introduction in 0.20.0")
    def test_Figure1a(self):
        """Test listing in Figure 1a on a single task and the old OpenML100 study.

        The original listing is pasted into the comment below because it the actual unit test
        differs a bit, as for example it does not run for all tasks, but only a single one.

        import openml
        import sklearn.tree, sklearn.preprocessing
        benchmark_suite = openml.study.get_study('OpenML-CC18','tasks') # obtain the benchmark suite
        clf = sklearn.pipeline.Pipeline(steps=[('imputer',sklearn.preprocessing.Imputer()),  ('estimator',sklearn.tree.DecisionTreeClassifier())]) # build a sklearn classifier
        for task_id in benchmark_suite.tasks:                          # iterate over all tasks
            task = openml.tasks.get_task(task_id)                        # download the OpenML task
            X, y = task.get_X_and_y()                                    # get the data (not used in this example)
            openml.config.apikey = 'FILL_IN_OPENML_API_KEY'              # set the OpenML Api Key
            run = openml.runs.run_model_on_task(task,clf)                # run classifier on splits (requires API key)
            score = run.get_metric_fn(sklearn.metrics.accuracy_score) # print accuracy score
            print('Data set: %s; Accuracy: %0.2f' % (task.get_dataset().name,score.mean()))
            run.publish()                                                # publish the experiment on OpenML (optional)
            print('URL for run: %s/run/%d' %(openml.config.server,run.run_id))
        """  # noqa: E501
        import openml
        import sklearn.metrics
        import sklearn.tree
        from sklearn.pipeline import Pipeline, make_pipeline
        from sklearn.compose import ColumnTransformer
        from sklearn.preprocessing import OneHotEncoder, StandardScaler

<<<<<<< HEAD
        benchmark_suite = openml.study.get_study(
            'OpenML100', 'tasks'
        )  # obtain the benchmark suite
        cat_imp = make_pipeline(SimpleImputer(strategy='most_frequent'),
                                OneHotEncoder(handle_unknown='ignore'))
        cont_imp = make_pipeline(CustomImputer(), StandardScaler())
        ct = ColumnTransformer([('cat', cat_imp, cat),
                                ('cont', cont_imp, cont)])
        clf = Pipeline(
            steps=[
                ('preprocess', ct),
                ('estimator', sklearn.tree.DecisionTreeClassifier())
=======
        benchmark_suite = openml.study.get_study("OpenML100", "tasks")  # obtain the benchmark suite
        clf = sklearn.pipeline.Pipeline(
            steps=[
                ("imputer", SimpleImputer()),
                ("estimator", sklearn.tree.DecisionTreeClassifier()),
>>>>>>> 8f99ff6a
            ]
        )  # build a sklearn classifier
        for task_id in benchmark_suite.tasks[:1]:  # iterate over all tasks
            task = openml.tasks.get_task(task_id)  # download the OpenML task
            X, y = task.get_X_and_y()  # get the data (not used in this example)
            openml.config.apikey = openml.config.apikey  # set the OpenML Api Key
            run = openml.runs.run_model_on_task(
                clf, task, avoid_duplicate_runs=False
            )  # run classifier on splits (requires API key)
            score = run.get_metric_fn(sklearn.metrics.accuracy_score)  # print accuracy score
            print("Data set: %s; Accuracy: %0.2f" % (task.get_dataset().name, score.mean()))
            run.publish()  # publish the experiment on OpenML (optional)
            TestBase._mark_entity_for_removal("run", run.run_id)
            TestBase.logger.info(
                "collected from {}: {}".format(__file__.split("/")[-1], run.run_id)
            )
            print("URL for run: %s/run/%d" % (openml.config.server, run.run_id))<|MERGE_RESOLUTION|>--- conflicted
+++ resolved
@@ -40,7 +40,6 @@
         from sklearn.compose import ColumnTransformer
         from sklearn.preprocessing import OneHotEncoder, StandardScaler
 
-<<<<<<< HEAD
         benchmark_suite = openml.study.get_study(
             'OpenML100', 'tasks'
         )  # obtain the benchmark suite
@@ -53,13 +52,6 @@
             steps=[
                 ('preprocess', ct),
                 ('estimator', sklearn.tree.DecisionTreeClassifier())
-=======
-        benchmark_suite = openml.study.get_study("OpenML100", "tasks")  # obtain the benchmark suite
-        clf = sklearn.pipeline.Pipeline(
-            steps=[
-                ("imputer", SimpleImputer()),
-                ("estimator", sklearn.tree.DecisionTreeClassifier()),
->>>>>>> 8f99ff6a
             ]
         )  # build a sklearn classifier
         for task_id in benchmark_suite.tasks[:1]:  # iterate over all tasks
