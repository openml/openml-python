--- conflicted
+++ resolved
@@ -48,26 +48,6 @@
 
         with open(notebook_filename) as f:
             nb = nbformat.read(f, as_version=4)
-<<<<<<< HEAD
-            nb.metadata.get('kernelspec', {})['name'] = self.kernel_name
-            ep = ExecutePreprocessor(kernel_name=self.kernel_name)
-            ep.timeout = 60
-
-            try:
-                ep.preprocess(nb, {'metadata': {'path': self.this_file_directory}})
-            except CellExecutionError as e:
-                msg = 'Error executing the notebook "%s". ' % notebook_filename
-                msg += 'See notebook "%s" for the traceback.\n\n' % notebook_filename_out
-                msg += e.traceback
-                self.fail(msg)
-            finally:
-                with open(notebook_filename_out, mode='wt') as f:
-                    nbformat.write(nb, f)
-
-    def test_tutorials(self):
-        self._test_notebook('OpenML_Tutorial.ipynb')
-        self._test_notebook('Dataset_import.ipynb')
-=======
 
         python_nb, metadata = export(PythonExporter, nb)
 
@@ -96,5 +76,4 @@
 
         openml.config.server = self.production_server
         self._tst_notebook('OpenML_Tutorial.ipynb')
-        self.assertGreater(patch.call_count, 100)
->>>>>>> 870dfbf1
+        self.assertGreater(patch.call_count, 100)