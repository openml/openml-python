--- conflicted
+++ resolved
@@ -1412,20 +1412,11 @@
     # Test methods for performing runs with this extension module
 
     def test_run_model_on_task(self):
-<<<<<<< HEAD
         task = openml.tasks.get_task(1)
         # using most_frequent imputer since dataset has mixed types and to keep things simple
         pipe = sklearn.pipeline.Pipeline([('imp', SimpleImputer(strategy='most_frequent')),
                                           ('dummy', sklearn.dummy.DummyClassifier())])
         openml.runs.run_model_on_task(pipe, task, dataset_format='array')
-=======
-        class MyPipe(sklearn.pipeline.Pipeline):
-            pass
-
-        task = openml.tasks.get_task(1)
-        pipe = MyPipe([("imp", SimpleImputer()), ("dummy", sklearn.dummy.DummyClassifier())])
-        openml.runs.run_model_on_task(pipe, task)
->>>>>>> 8f99ff6a
 
     def test_seed_model(self):
         # randomized models that are initialized without seeds, can be seeded
