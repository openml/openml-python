--- conflicted
+++ resolved
@@ -1424,14 +1424,10 @@
     def test_obtain_parameter_values_flow_not_from_server(self):
         model = sklearn.linear_model.LogisticRegression(solver="lbfgs")
         flow = self.extension.model_to_flow(model)
-<<<<<<< HEAD
-        msg = "Flow sklearn.linear_model.logistic.LogisticRegression has no flow_id!"
-=======
         logistic_name = "logistic" if LooseVersion(sklearn.__version__) < "0.22" else "_logistic"
         msg = "Flow sklearn.linear_model.{}.LogisticRegression has no flow_id!".format(
             logistic_name
         )
->>>>>>> 666ca687
 
         with self.assertRaisesRegex(ValueError, msg):
             self.extension.obtain_parameter_values(flow)
