--- conflicted
+++ resolved
@@ -384,13 +384,6 @@
         num_folds = 10
         num_samples = 8
         num_test_instances = 768*num_samples 
-<<<<<<< HEAD
-
-
-=======
-
-
->>>>>>> 0075b47f
         
         pipeline1 = Pipeline(steps=[('scaler', StandardScaler(with_mean=False)),
                                     ('dummy', DummyClassifier(strategy='prior'))])
