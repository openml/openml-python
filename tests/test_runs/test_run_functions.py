# License: BSD 3-Clause
from __future__ import annotations

import ast
import os
import random
import time
import unittest
import warnings

from openml_sklearn import SklearnExtension, cat, cont
from packaging.version import Version
from unittest import mock

import arff
import joblib
import numpy as np
import pandas as pd
import pytest
import requests
import sklearn
from joblib import parallel_backend
from sklearn.dummy import DummyClassifier
from sklearn.ensemble import BaggingClassifier, RandomForestClassifier
from sklearn.feature_selection import VarianceThreshold
from sklearn.linear_model import LinearRegression, LogisticRegression, SGDClassifier
from sklearn.model_selection import GridSearchCV, RandomizedSearchCV, StratifiedKFold
from sklearn.model_selection._search import BaseSearchCV
from sklearn.naive_bayes import GaussianNB
from sklearn.pipeline import Pipeline, make_pipeline
from sklearn.preprocessing import OneHotEncoder, StandardScaler
from sklearn.svm import SVC
from sklearn.tree import DecisionTreeClassifier
from sklearn.compose import ColumnTransformer

import openml
import openml._api_calls
import openml.exceptions
from openml.exceptions import (
    OpenMLNotAuthorizedError,
    OpenMLServerException,
)
#from openml.extensions.sklearn import cat, cont
from openml.runs.functions import (
    _run_task_get_arffcontent,
    delete_run,
    format_prediction,
    run_exists,
)
from openml.runs.trace import OpenMLRunTrace
from openml.tasks import TaskType
from openml.testing import (
    CustomImputer,
    SimpleImputer,
    TestBase,
    check_task_existence,
    create_request_response,
)


class TestRun(TestBase):
    _multiprocess_can_split_ = True
    TEST_SERVER_TASK_MISSING_VALS = {
        "task_id": 96,
        "n_missing_vals": 67,
        "n_test_obs": 227,
        "nominal_indices": [0, 3, 4, 5, 6, 8, 9, 11, 12],
        "numeric_indices": [1, 2, 7, 10, 13, 14],
        "task_meta_data": {
            "task_type": TaskType.SUPERVISED_CLASSIFICATION,
            "dataset_id": 16,  # credit-a
            "estimation_procedure_id": 6,
            "target_name": "class",
        },
    }
    TEST_SERVER_TASK_SIMPLE = {
        "task_id": 119,
        "n_missing_vals": 0,
        "n_test_obs": 253,
        "nominal_indices": [],
        "numeric_indices": [*range(8)],
        "task_meta_data": {
            "task_type": TaskType.SUPERVISED_CLASSIFICATION,
            "dataset_id": 20,  # diabetes
            "estimation_procedure_id": 5,
            "target_name": "class",
        },
    }
    TEST_SERVER_TASK_REGRESSION = {
        "task_id": 1605,
        "n_missing_vals": 0,
        "n_test_obs": 2178,
        "nominal_indices": [],
        "numeric_indices": [*range(8)],
        "task_meta_data": {
            "task_type": TaskType.SUPERVISED_REGRESSION,
            "dataset_id": 123,  # quake
            "estimation_procedure_id": 7,
            "target_name": "richter",
        },
    }

    # Suppress warnings to facilitate testing
    hide_warnings = True
    if hide_warnings:
        warnings.filterwarnings("ignore", category=DeprecationWarning)
        warnings.filterwarnings("ignore", category=FutureWarning)
        warnings.filterwarnings("ignore", category=UserWarning)

    def setUp(self):
        super().setUp()
        self.extension = SklearnExtension()

    def _wait_for_processed_run(self, run_id, max_waiting_time_seconds):
        # it can take a while for a run to be processed on the OpenML (test)
        # server however, sometimes it is good to wait (a bit) for this, to
        # properly test a function. In this case, we wait for max_waiting_time_
        # seconds on this to happen, probing the server every 10 seconds to
        # speed up the process

        # time.time() works in seconds
        start_time = time.time()
        while time.time() - start_time < max_waiting_time_seconds:
            try:
                openml.runs.get_run_trace(run_id)
            except openml.exceptions.OpenMLServerException:
                time.sleep(10)
                continue

            run = openml.runs.get_run(run_id, ignore_cache=True)
            if run.evaluations is None:
                time.sleep(10)
                continue

            assert len(run.evaluations) > 0, (
                "Expect not-None evaluations to always contain elements."
            )
            return

        raise RuntimeError(
            f"Could not find any evaluations! Please check whether run {run_id} was "
            "evaluated correctly on the server",
        )

    def _assert_predictions_equal(self, predictions, predictions_prime):
        assert np.array(predictions_prime["data"]).shape == np.array(predictions["data"]).shape

        # The original search model does not submit confidence
        # bounds, so we can not compare the arff line
        compare_slice = [0, 1, 2, -1, -2]
        for idx in range(len(predictions["data"])):
            # depends on the assumption "predictions are in same order"
            # that does not necessarily hold.
            # But with the current code base, it holds.
            for col_idx in compare_slice:
                val_1 = predictions["data"][idx][col_idx]
                val_2 = predictions_prime["data"][idx][col_idx]
                if isinstance(val_1, float) or isinstance(val_2, float):
                    self.assertAlmostEqual(
                        float(val_1),
                        float(val_2),
                        places=6,
                    )
                else:
                    assert val_1 == val_2

    def _rerun_model_and_compare_predictions(self, run_id, model_prime, seed, create_task_obj):
        run = openml.runs.get_run(run_id)

        # TODO: assert holdout task

        # downloads the predictions of the old task
        file_id = run.output_files["predictions"]
        predictions_url = openml._api_calls._file_id_to_url(file_id)
        response = openml._api_calls._download_text_file(predictions_url)
        predictions = arff.loads(response)

        # if create_task_obj=False, task argument in run_model_on_task is specified task_id
        if create_task_obj:
            task = openml.tasks.get_task(run.task_id)
            run_prime = openml.runs.run_model_on_task(
                model=model_prime,
                task=task,
                seed=seed,
            )
        else:
            run_prime = openml.runs.run_model_on_task(
                model=model_prime,
                task=run.task_id,
                seed=seed,
            )

        predictions_prime = run_prime._generate_arff_dict()

        self._assert_predictions_equal(predictions, predictions_prime)
        pd.testing.assert_frame_equal(
            run.predictions,
            run_prime.predictions,
            check_dtype=False,  # Loaded ARFF reads NUMERIC as float, even if integer.
        )

    def _perform_run(
        self,
        task_id,
        num_instances,
        n_missing_vals,
        clf,
        flow_expected_rsv=None,
        seed=1,
        check_setup=True,
        sentinel=None,
    ):
        """
        Runs a classifier on a task, and performs some basic checks.
        Also uploads the run.

        Parameters
        ----------
        task_id : int

        num_instances: int
            The expected length of the prediction file (number of test
            instances in original dataset)

        n_missing_values: int

        clf: sklearn.base.BaseEstimator
            The classifier to run

        flow_expected_rsv: str
            The expected random state value for the flow (check by hand,
            depends on seed parameter)

        seed: int
            The seed with which the RSV for runs will be initialized

        check_setup: bool
            If set to True, the flow will be downloaded again and
            reinstantiated, for consistency with original flow.

        sentinel: optional, str
            in case the sentinel should be user specified

        Returns
        -------
        run: OpenMLRun
            The performed run (with run id)
        """
        classes_without_random_state = [
            "sklearn.model_selection._search.GridSearchCV",
            "sklearn.pipeline.Pipeline",
        ]
        if Version(sklearn.__version__) < Version("0.22"):
            classes_without_random_state.append("sklearn.linear_model.base.LinearRegression")
        else:
            classes_without_random_state.append("sklearn.linear_model._base.LinearRegression")

        def _remove_random_state(flow):
            if "random_state" in flow.parameters:
                del flow.parameters["random_state"]
            for component in flow.components.values():
                _remove_random_state(component)

        flow = self.extension.model_to_flow(clf)
        flow, _ = self._add_sentinel_to_flow_name(flow, sentinel)
        if not openml.flows.flow_exists(flow.name, flow.external_version):
            flow.publish()
            TestBase._mark_entity_for_removal("flow", flow.flow_id, flow.name)
            TestBase.logger.info(f"collected from test_run_functions: {flow.flow_id}")

        task = openml.tasks.get_task(task_id)

        X, y = task.get_X_and_y()
        assert X.isna().sum().sum() == n_missing_vals
        run = openml.runs.run_flow_on_task(
            flow=flow,
            task=task,
            seed=seed,
        )
        run_ = run.publish()
        TestBase._mark_entity_for_removal("run", run.run_id)
        TestBase.logger.info(f"collected from test_run_functions: {run.run_id}")
        assert run_ == run
        assert isinstance(run.dataset_id, int)

        # This is only a smoke check right now
        # TODO add a few asserts here
        run._to_xml()
        if run.trace is not None:
            # This is only a smoke check right now
            # TODO add a few asserts here
            run.trace.trace_to_arff()

        # check arff output
        assert len(run.data_content) == num_instances

        if check_setup:
            # test the initialize setup function
            run_id = run_.run_id
            run_server = openml.runs.get_run(run_id)
            clf_server = openml.setups.initialize_model(
                setup_id=run_server.setup_id,
            )
            flow_local = self.extension.model_to_flow(clf)
            flow_server = self.extension.model_to_flow(clf_server)

            if flow.class_name not in classes_without_random_state:
                error_msg = "Flow class %s (id=%d) does not have a random state parameter" % (
                    flow.class_name,
                    flow.flow_id,
                )
                assert "random_state" in flow.parameters, error_msg
                # If the flow is initialized from a model without a random
                # state, the flow is on the server without any random state
                assert flow.parameters["random_state"] == "null"
                # As soon as a flow is run, a random state is set in the model.
                # If a flow is re-instantiated
                assert flow_local.parameters["random_state"] == flow_expected_rsv
                assert flow_server.parameters["random_state"] == flow_expected_rsv
            _remove_random_state(flow_local)
            _remove_random_state(flow_server)
            openml.flows.assert_flows_equal(flow_local, flow_server)

            # and test the initialize setup from run function
            clf_server2 = openml.runs.initialize_model_from_run(
                run_id=run_server.run_id,
            )
            flow_server2 = self.extension.model_to_flow(clf_server2)
            if flow.class_name not in classes_without_random_state:
                assert flow_server2.parameters["random_state"] == flow_expected_rsv

            _remove_random_state(flow_server2)
            openml.flows.assert_flows_equal(flow_local, flow_server2)

            # self.assertEqual(clf.get_params(), clf_prime.get_params())
            # self.assertEqual(clf, clf_prime)

        downloaded = openml.runs.get_run(run_.run_id)
        assert "openml-python" in downloaded.tags

        # TODO make sure that these attributes are instantiated when
        # downloading a run? Or make sure that the trace object is created when
        # running a flow on a task (and not only the arff object is created,
        # so that the two objects can actually be compared):
        # downloaded_run_trace = downloaded._generate_trace_arff_dict()
        # self.assertEqual(run_trace, downloaded_run_trace)
        return run

    def _check_sample_evaluations(
        self,
        sample_evaluations,
        num_repeats,
        num_folds,
        num_samples,
        max_time_allowed=60000,
    ):
        """
        Checks whether the right timing measures are attached to the run
        (before upload). Test is only performed for versions >= Python3.3

        In case of check_n_jobs(clf) == false, please do not perform this
        check (check this condition outside of this function. )
        default max_time_allowed (per fold, in milli seconds) = 1 minute,
        quite pessimistic
        """
        # a dict mapping from openml measure to a tuple with the minimum and
        # maximum allowed value
        check_measures = {
            # should take at least one millisecond (?)
            "usercpu_time_millis_testing": (0, max_time_allowed),
            "usercpu_time_millis_training": (0, max_time_allowed),
            "usercpu_time_millis": (0, max_time_allowed),
            "wall_clock_time_millis_training": (0, max_time_allowed),
            "wall_clock_time_millis_testing": (0, max_time_allowed),
            "wall_clock_time_millis": (0, max_time_allowed),
            "predictive_accuracy": (0, 1),
        }

        assert isinstance(sample_evaluations, dict)
        assert set(sample_evaluations.keys()) == set(check_measures.keys())

        for measure in check_measures:
            if measure in sample_evaluations:
                num_rep_entrees = len(sample_evaluations[measure])
                assert num_rep_entrees == num_repeats
                for rep in range(num_rep_entrees):
                    num_fold_entrees = len(sample_evaluations[measure][rep])
                    assert num_fold_entrees == num_folds
                    for fold in range(num_fold_entrees):
                        num_sample_entrees = len(sample_evaluations[measure][rep][fold])
                        assert num_sample_entrees == num_samples
                        for sample in range(num_sample_entrees):
                            evaluation = sample_evaluations[measure][rep][fold][sample]
                            assert isinstance(evaluation, float)
                            if not (os.environ.get("CI_WINDOWS") or os.name == "nt"):
                                # Windows seems to get an eval-time of 0 sometimes.
                                assert evaluation > 0
                            assert evaluation < max_time_allowed

    @pytest.mark.sklearn()
    def test_run_regression_on_classif_task(self):
        task_id = 259  # collins; crossvalidation; has numeric targets

        clf = LinearRegression()
        task = openml.tasks.get_task(task_id)
        # internally dataframe is loaded and targets are categorical
        # which LinearRegression() cannot handle
        with pytest.raises(
            AttributeError, match="'LinearRegression' object has no attribute 'classes_'"
        ):
            openml.runs.run_model_on_task(
                model=clf,
                task=task,
            )

    @pytest.mark.sklearn()
    def test_check_erronous_sklearn_flow_fails(self):
        task_id = 115  # diabetes; crossvalidation
        task = openml.tasks.get_task(task_id)

        # Invalid parameter values
        clf = LogisticRegression(C="abc", solver="lbfgs")
        # The exact error message depends on scikit-learn version.
        # Because the sklearn-extension module is to be separated,
        # I will simply relax specifics of the raised Error.
        # old: r"Penalty term must be positive; got \(C=u?'abc'\)"
        # new: sklearn.utils._param_validation.InvalidParameterError:
        #   The 'C' parameter of LogisticRegression must be a float in the range (0, inf]. Got 'abc' instead.  # noqa: E501
        try:
            from sklearn.utils._param_validation import InvalidParameterError

            exceptions = (ValueError, InvalidParameterError)
        except ImportError:
            exceptions = (ValueError,)
        with pytest.raises(exceptions):
            openml.runs.run_model_on_task(
                task=task,
                model=clf,
            )

    ###########################################################################
    # These unit tests are meant to test the following functions, using a
    # variety of flows:
    # - openml.runs.run_task()
    # - openml.runs.OpenMLRun.publish()
    # - openml.runs.initialize_model()
    # - [implicitly] openml.setups.initialize_model()
    # - openml.runs.initialize_model_from_trace()
    # They're split among several actual functions to allow for parallel
    # execution of the unit tests without the need to add an additional module
    # like unittest2

    def _run_and_upload(
        self,
        clf,
        task_id,
        n_missing_vals,
        n_test_obs,
        flow_expected_rsv,
        num_folds=1,
        num_iterations=5,
        seed=1,
        metric=sklearn.metrics.accuracy_score,
        metric_name="predictive_accuracy",
        task_type=TaskType.SUPERVISED_CLASSIFICATION,
        sentinel=None,
    ):
        def determine_grid_size(param_grid):
            if isinstance(param_grid, dict):
                grid_iterations = 1
                for param in param_grid:
                    grid_iterations *= len(param_grid[param])
                return grid_iterations
            elif isinstance(param_grid, list):
                grid_iterations = 0
                for sub_grid in param_grid:
                    grid_iterations += determine_grid_size(sub_grid)
                return grid_iterations
            else:
                raise TypeError("Param Grid should be of type list (GridSearch only) or dict")

        run = self._perform_run(
            task_id,
            n_test_obs,
            n_missing_vals,
            clf,
            flow_expected_rsv=flow_expected_rsv,
            seed=seed,
            sentinel=sentinel,
        )

        # obtain scores using get_metric_score:
        scores = run.get_metric_fn(metric)
        # compare with the scores in user defined measures
        scores_provided = []
        for rep in run.fold_evaluations[metric_name]:
            for fold in run.fold_evaluations[metric_name][rep]:
                scores_provided.append(run.fold_evaluations[metric_name][rep][fold])
        assert sum(scores_provided) == sum(scores)

        if isinstance(clf, BaseSearchCV):
            trace_content = run.trace.trace_to_arff()["data"]
            if isinstance(clf, GridSearchCV):
                grid_iterations = determine_grid_size(clf.param_grid)
                assert len(trace_content) == grid_iterations * num_folds
            else:
                assert len(trace_content) == num_iterations * num_folds

            # downloads the best model based on the optimization trace
            # suboptimal (slow), and not guaranteed to work if evaluation
            # engine is behind.
            # TODO: mock this? We have the arff already on the server
            self._wait_for_processed_run(run.run_id, 600)
            try:
                model_prime = openml.runs.initialize_model_from_trace(
                    run_id=run.run_id,
                    repeat=0,
                    fold=0,
                )
            except openml.exceptions.OpenMLServerException as e:
                e.message = "%s; run_id %d" % (e.message, run.run_id)
                raise e

            self._rerun_model_and_compare_predictions(
                run.run_id,
                model_prime,
                seed,
                create_task_obj=True,
            )
            self._rerun_model_and_compare_predictions(
                run.run_id,
                model_prime,
                seed,
                create_task_obj=False,
            )
        else:
            run_downloaded = openml.runs.get_run(run.run_id)
            sid = run_downloaded.setup_id
            model_prime = openml.setups.initialize_model(sid)
            self._rerun_model_and_compare_predictions(
                run.run_id,
                model_prime,
                seed,
                create_task_obj=True,
            )
            self._rerun_model_and_compare_predictions(
                run.run_id,
                model_prime,
                seed,
                create_task_obj=False,
            )

        # todo: check if runtime is present
        self._check_fold_timing_evaluations(
            fold_evaluations=run.fold_evaluations,
            num_repeats=1,
            num_folds=num_folds,
            task_type=task_type,
        )

        # Check if run string and print representation do not run into an error
        #   The above check already verifies that all columns needed for supported
        #   representations are present.
        #   Supported: SUPERVISED_CLASSIFICATION, LEARNING_CURVE, SUPERVISED_REGRESSION
        str(run)
        self.logger.info(run)

        return run

    def _run_and_upload_classification(
        self,
        clf,
        task_id,
        n_missing_vals,
        n_test_obs,
        flow_expected_rsv,
        sentinel=None,
    ):
        num_folds = 1  # because of holdout
        num_iterations = 5  # for base search algorithms
        metric = sklearn.metrics.accuracy_score  # metric class
        metric_name = "predictive_accuracy"  # openml metric name
        task_type = TaskType.SUPERVISED_CLASSIFICATION  # task type

        return self._run_and_upload(
            clf=clf,
            task_id=task_id,
            n_missing_vals=n_missing_vals,
            n_test_obs=n_test_obs,
            flow_expected_rsv=flow_expected_rsv,
            num_folds=num_folds,
            num_iterations=num_iterations,
            metric=metric,
            metric_name=metric_name,
            task_type=task_type,
            sentinel=sentinel,
        )

    def _run_and_upload_regression(
        self,
        clf,
        task_id,
        n_missing_vals,
        n_test_obs,
        flow_expected_rsv,
        sentinel=None,
    ):
        num_folds = 10  # because of cross-validation
        num_iterations = 5  # for base search algorithms
        metric = sklearn.metrics.mean_absolute_error  # metric class
        metric_name = "mean_absolute_error"  # openml metric name
        task_type = TaskType.SUPERVISED_REGRESSION  # task type

        return self._run_and_upload(
            clf=clf,
            task_id=task_id,
            n_missing_vals=n_missing_vals,
            n_test_obs=n_test_obs,
            flow_expected_rsv=flow_expected_rsv,
            num_folds=num_folds,
            num_iterations=num_iterations,
            metric=metric,
            metric_name=metric_name,
            task_type=task_type,
            sentinel=sentinel,
        )

    @pytest.mark.sklearn()
    def test_run_and_upload_logistic_regression(self):
        lr = LogisticRegression(solver="lbfgs", max_iter=1000)
        task_id = self.TEST_SERVER_TASK_SIMPLE["task_id"]
        n_missing_vals = self.TEST_SERVER_TASK_SIMPLE["n_missing_vals"]
        n_test_obs = self.TEST_SERVER_TASK_SIMPLE["n_test_obs"]
        self._run_and_upload_classification(lr, task_id, n_missing_vals, n_test_obs, "62501")

    @pytest.mark.sklearn()
    def test_run_and_upload_linear_regression(self):
        lr = LinearRegression()
        task_id = self.TEST_SERVER_TASK_REGRESSION["task_id"]

        task_meta_data = self.TEST_SERVER_TASK_REGRESSION["task_meta_data"]
        _task_id = check_task_existence(**task_meta_data)
        if _task_id is not None:
            task_id = _task_id
        else:
            new_task = openml.tasks.create_task(**task_meta_data)
            # publishes the new task
            try:
                new_task = new_task.publish()
                task_id = new_task.task_id
            except OpenMLServerException as e:
                if e.code == 614:  # Task already exists
                    # the exception message contains the task_id that was matched in the format
                    # 'Task already exists. - matched id(s): [xxxx]'
                    task_id = ast.literal_eval(e.message.split("matched id(s):")[-1].strip())[0]
                else:
                    raise Exception(repr(e))
            # mark to remove the uploaded task
            TestBase._mark_entity_for_removal("task", task_id)
            TestBase.logger.info(f"collected from test_run_functions: {task_id}")

        n_missing_vals = self.TEST_SERVER_TASK_REGRESSION["n_missing_vals"]
        n_test_obs = self.TEST_SERVER_TASK_REGRESSION["n_test_obs"]
        self._run_and_upload_regression(lr, task_id, n_missing_vals, n_test_obs, "62501")

    @pytest.mark.sklearn()
    def test_run_and_upload_pipeline_dummy_pipeline(self):
        pipeline1 = Pipeline(
            steps=[
                ("scaler", StandardScaler(with_mean=False)),
                ("dummy", DummyClassifier(strategy="prior")),
            ],
        )
        task_id = self.TEST_SERVER_TASK_SIMPLE["task_id"]
        n_missing_vals = self.TEST_SERVER_TASK_SIMPLE["n_missing_vals"]
        n_test_obs = self.TEST_SERVER_TASK_SIMPLE["n_test_obs"]
        self._run_and_upload_classification(pipeline1, task_id, n_missing_vals, n_test_obs, "62501")

    @pytest.mark.sklearn()
    @unittest.skipIf(
        Version(sklearn.__version__) < Version("0.20"),
        reason="columntransformer introduction in 0.20.0",
    )
    def test_run_and_upload_column_transformer_pipeline(self):
        import sklearn.compose
        import sklearn.impute

        def get_ct_cf(nominal_indices, numeric_indices):
            inner = sklearn.compose.ColumnTransformer(
                transformers=[
                    (
                        "numeric",
                        make_pipeline(
                            SimpleImputer(strategy="mean"),
                            sklearn.preprocessing.StandardScaler(),
                        ),
                        numeric_indices,
                    ),
                    (
                        "nominal",
                        make_pipeline(
                            CustomImputer(strategy="most_frequent"),
                            sklearn.preprocessing.OneHotEncoder(handle_unknown="ignore"),
                        ),
                        nominal_indices,
                    ),
                ],
                remainder="passthrough",
            )
            return sklearn.pipeline.Pipeline(
                steps=[
                    ("transformer", inner),
                    ("classifier", sklearn.tree.DecisionTreeClassifier()),
                ],
            )

        sentinel = self._get_sentinel()
        self._run_and_upload_classification(
            get_ct_cf(
                self.TEST_SERVER_TASK_SIMPLE["nominal_indices"],
                self.TEST_SERVER_TASK_SIMPLE["numeric_indices"],
            ),
            self.TEST_SERVER_TASK_SIMPLE["task_id"],
            self.TEST_SERVER_TASK_SIMPLE["n_missing_vals"],
            self.TEST_SERVER_TASK_SIMPLE["n_test_obs"],
            "62501",
            sentinel=sentinel,
        )
        # Due to #602, it is important to test this model on two tasks
        # with different column specifications
        self._run_and_upload_classification(
            get_ct_cf(
                self.TEST_SERVER_TASK_MISSING_VALS["nominal_indices"],
                self.TEST_SERVER_TASK_MISSING_VALS["numeric_indices"],
            ),
            self.TEST_SERVER_TASK_MISSING_VALS["task_id"],
            self.TEST_SERVER_TASK_MISSING_VALS["n_missing_vals"],
            self.TEST_SERVER_TASK_MISSING_VALS["n_test_obs"],
            "62501",
            sentinel=sentinel,
        )

    @pytest.mark.sklearn()
    @unittest.skip("https://github.com/openml/OpenML/issues/1180")
    @unittest.skipIf(
        Version(sklearn.__version__) < Version("0.20"),
        reason="columntransformer introduction in 0.20.0",
    )
    @mock.patch("warnings.warn")
    def test_run_and_upload_knn_pipeline(self, warnings_mock):
        cat_imp = make_pipeline(
            SimpleImputer(strategy="most_frequent"),
            OneHotEncoder(handle_unknown="ignore"),
        )
        cont_imp = make_pipeline(CustomImputer(), StandardScaler())
        from sklearn.compose import ColumnTransformer
        from sklearn.neighbors import KNeighborsClassifier

        ct = ColumnTransformer([("cat", cat_imp, cat), ("cont", cont_imp, cont)])
        pipeline2 = Pipeline(
            steps=[
                ("Imputer", ct),
                ("VarianceThreshold", VarianceThreshold()),
                (
                    "Estimator",
                    RandomizedSearchCV(
                        KNeighborsClassifier(),
                        {"n_neighbors": list(range(2, 10))},
                        cv=3,
                        n_iter=10,
                    ),
                ),
            ],
        )

        task_id = self.TEST_SERVER_TASK_MISSING_VALS["task_id"]
        n_missing_vals = self.TEST_SERVER_TASK_MISSING_VALS["n_missing_vals"]
        n_test_obs = self.TEST_SERVER_TASK_MISSING_VALS["n_test_obs"]
        self._run_and_upload_classification(pipeline2, task_id, n_missing_vals, n_test_obs, "62501")
        # The warning raised is:
        # "The total space of parameters 8 is smaller than n_iter=10.
        # Running 8 iterations. For exhaustive searches, use GridSearchCV."
        # It is raised three times because we once run the model to upload something and then run
        # it again twice to compare that the predictions are reproducible.
        warning_msg = (
            "The total space of parameters 8 is smaller than n_iter=10. "
            "Running 8 iterations. For exhaustive searches, use GridSearchCV."
        )
        call_count = 0
        for _warnings in warnings_mock.call_args_list:
            if _warnings[0][0] == warning_msg:
                call_count += 1
        assert call_count == 3

    @pytest.mark.sklearn()
    def test_run_and_upload_gridsearch(self):
        estimator_name = (
            "base_estimator" if Version(sklearn.__version__) < Version("1.4") else "estimator"
        )
        gridsearch = GridSearchCV(
            BaggingClassifier(**{estimator_name: SVC()}),
            {f"{estimator_name}__C": [0.01, 0.1, 10], f"{estimator_name}__gamma": [0.01, 0.1, 10]},
            cv=3,
        )
        task_id = self.TEST_SERVER_TASK_SIMPLE["task_id"]
        n_missing_vals = self.TEST_SERVER_TASK_SIMPLE["n_missing_vals"]
        n_test_obs = self.TEST_SERVER_TASK_SIMPLE["n_test_obs"]
        run = self._run_and_upload_classification(
            clf=gridsearch,
            task_id=task_id,
            n_missing_vals=n_missing_vals,
            n_test_obs=n_test_obs,
            flow_expected_rsv="62501",
        )
        assert len(run.trace.trace_iterations) == 9

    @pytest.mark.sklearn()
<<<<<<< HEAD
    @pytest.mark.skip(reason="failures_issue_1544")
=======
>>>>>>> cd2ba6d4
    def test_run_and_upload_randomsearch(self):
        randomsearch = RandomizedSearchCV(
            RandomForestClassifier(n_estimators=5),
            {
                "max_depth": [3, None],
                "max_features": [1, 2, 3, 4],
                "min_samples_split": [2, 3, 4, 5, 6, 7, 8, 9, 10],
                "min_samples_leaf": [1, 2, 3, 4, 5, 6, 7, 8, 9, 10],
                "bootstrap": [True, False],
                "criterion": ["gini", "entropy"],
            },
            cv=StratifiedKFold(n_splits=2, shuffle=True),
            n_iter=5,
        )
        # The random states for the RandomizedSearchCV is set after the
        # random state of the RandomForestClassifier is set, therefore,
        # it has a different value than the other examples before
        task_id = self.TEST_SERVER_TASK_SIMPLE["task_id"]
        n_missing_vals = self.TEST_SERVER_TASK_SIMPLE["n_missing_vals"]
        n_test_obs = self.TEST_SERVER_TASK_SIMPLE["n_test_obs"]
        run = self._run_and_upload_classification(
            clf=randomsearch,
            task_id=task_id,
            n_missing_vals=n_missing_vals,
            n_test_obs=n_test_obs,
            flow_expected_rsv="12172",
        )
        assert len(run.trace.trace_iterations) == 5
        trace = openml.runs.get_run_trace(run.run_id)
        assert len(trace.trace_iterations) == 5

    @pytest.mark.sklearn()
    def test_run_and_upload_maskedarrays(self):
        # This testcase is important for 2 reasons:
        # 1) it verifies the correct handling of masked arrays (not all
        # parameters are active)
        # 2) it verifies the correct handling of a 2-layered grid search
        gridsearch = GridSearchCV(
            RandomForestClassifier(n_estimators=5),
            [{"max_features": [2, 4]}, {"min_samples_leaf": [1, 10]}],
            cv=StratifiedKFold(n_splits=2, shuffle=True),
        )
        # The random states for the GridSearchCV is set after the
        # random state of the RandomForestClassifier is set, therefore,
        # it has a different value than the other examples before
        task_id = self.TEST_SERVER_TASK_SIMPLE["task_id"]
        n_missing_vals = self.TEST_SERVER_TASK_SIMPLE["n_missing_vals"]
        n_test_obs = self.TEST_SERVER_TASK_SIMPLE["n_test_obs"]
        self._run_and_upload_classification(
            gridsearch,
            task_id,
            n_missing_vals,
            n_test_obs,
            "12172",
        )

    ##########################################################################

    @pytest.mark.sklearn()
    def test_learning_curve_task_1(self):
        task_id = 801  # diabates dataset
        num_test_instances = 6144  # for learning curve
        num_missing_vals = 0
        num_repeats = 1
        num_folds = 10
        num_samples = 8

        pipeline1 = Pipeline(
            steps=[
                ("scaler", StandardScaler(with_mean=False)),
                ("dummy", DummyClassifier(strategy="prior")),
            ],
        )
        run = self._perform_run(
            task_id,
            num_test_instances,
            num_missing_vals,
            pipeline1,
            flow_expected_rsv="62501",
        )
        self._check_sample_evaluations(run.sample_evaluations, num_repeats, num_folds, num_samples)

    @pytest.mark.sklearn()
    def test_learning_curve_task_2(self):
        task_id = 801  # diabates dataset
        num_test_instances = 6144  # for learning curve
        num_missing_vals = 0
        num_repeats = 1
        num_folds = 10
        num_samples = 8

        pipeline2 = Pipeline(
            steps=[
                ("Imputer", SimpleImputer(strategy="median")),
                ("VarianceThreshold", VarianceThreshold()),
                (
                    "Estimator",
                    RandomizedSearchCV(
                        DecisionTreeClassifier(),
                        {
                            "min_samples_split": [2**x for x in range(1, 8)],
                            "min_samples_leaf": [2**x for x in range(7)],
                        },
                        cv=3,
                        n_iter=10,
                    ),
                ),
            ],
        )
        run = self._perform_run(
            task_id,
            num_test_instances,
            num_missing_vals,
            pipeline2,
            flow_expected_rsv="62501",
        )
        self._check_sample_evaluations(run.sample_evaluations, num_repeats, num_folds, num_samples)

    @pytest.mark.sklearn()
    @unittest.skipIf(
        Version(sklearn.__version__) < Version("0.21"),
        reason="Pipelines don't support indexing (used for the assert check)",
    )
    def test_initialize_cv_from_run(self):
        randomsearch = Pipeline(
            [
                ("enc", OneHotEncoder(handle_unknown="ignore")),
                (
                    "rs",
                    RandomizedSearchCV(
                        RandomForestClassifier(n_estimators=5),
                        {
                            "max_depth": [3, None],
                            "max_features": [1, 2, 3, 4],
                            "min_samples_split": [2, 3, 4, 5, 6, 7, 8, 9, 10],
                            "min_samples_leaf": [1, 2, 3, 4, 5, 6, 7, 8, 9, 10],
                            "bootstrap": [True, False],
                            "criterion": ["gini", "entropy"],
                        },
                        cv=StratifiedKFold(n_splits=2, shuffle=True),
                        n_iter=2,
                    ),
                ),
            ],
        )

        task = openml.tasks.get_task(11)  # kr-vs-kp; holdout
        run = openml.runs.run_model_on_task(
            model=randomsearch,
            task=task,
            seed=1,
        )
        run_ = run.publish()
        TestBase._mark_entity_for_removal("run", run.run_id)
        TestBase.logger.info(f"collected from test_run_functions: {run.run_id}")
        run = openml.runs.get_run(run_.run_id)

        modelR = openml.runs.initialize_model_from_run(run_id=run.run_id)
        modelS = openml.setups.initialize_model(setup_id=run.setup_id)

        assert modelS[-1].cv.random_state == 62501
        assert modelR[-1].cv.random_state == 62501

    def _test_local_evaluations(self, run):
        # compare with the scores in user defined measures
        accuracy_scores_provided = []
        for rep in run.fold_evaluations["predictive_accuracy"]:
            for fold in run.fold_evaluations["predictive_accuracy"][rep]:
                accuracy_scores_provided.append(
                    run.fold_evaluations["predictive_accuracy"][rep][fold],
                )
        accuracy_scores = run.get_metric_fn(sklearn.metrics.accuracy_score)
        np.testing.assert_array_almost_equal(accuracy_scores_provided, accuracy_scores)

        # also check if we can obtain some other scores:
        tests = [
            (sklearn.metrics.cohen_kappa_score, {"weights": None}),
            (sklearn.metrics.roc_auc_score, {}),
            (sklearn.metrics.average_precision_score, {}),
            (sklearn.metrics.precision_score, {"average": "macro"}),
            (sklearn.metrics.brier_score_loss, {}),
        ]
        if Version(sklearn.__version__) < Version("0.23"):
            tests.append((sklearn.metrics.jaccard_similarity_score, {}))
        else:
            tests.append((sklearn.metrics.jaccard_score, {}))
        for _test_idx, test in enumerate(tests):
            alt_scores = run.get_metric_fn(
                sklearn_fn=test[0],
                kwargs=test[1],
            )
            assert len(alt_scores) == 10
            for idx in range(len(alt_scores)):
                assert alt_scores[idx] >= 0
                assert alt_scores[idx] <= 1

    @pytest.mark.sklearn()
    def test_local_run_swapped_parameter_order_model(self):
        clf = DecisionTreeClassifier()
        australian_task = 595  # Australian; crossvalidation
        task = openml.tasks.get_task(australian_task)

        # task and clf are purposely in the old order
        run = openml.runs.run_model_on_task(
            task,
            clf,
            upload_flow=False,
        )

        self._test_local_evaluations(run)

    @pytest.mark.sklearn()
    @unittest.skipIf(
        Version(sklearn.__version__) < Version("0.20"),
        reason="SimpleImputer doesn't handle mixed type DataFrame as input",
    )
    def test_local_run_swapped_parameter_order_flow(self):
        # construct sci-kit learn classifier
        clf = Pipeline(
            steps=[
                ("imputer", SimpleImputer(strategy="most_frequent")),
                ("encoder", OneHotEncoder(handle_unknown="ignore")),
                ("estimator", RandomForestClassifier(n_estimators=10)),
            ],
        )

        flow = self.extension.model_to_flow(clf)
        # download task
        task = openml.tasks.get_task(7)  # kr-vs-kp; crossvalidation

        # invoke OpenML run
        run = openml.runs.run_flow_on_task(
            task,
            flow,
            upload_flow=False,
        )

        self._test_local_evaluations(run)

    @pytest.mark.sklearn()
    @unittest.skipIf(
        Version(sklearn.__version__) < Version("0.20"),
        reason="SimpleImputer doesn't handle mixed type DataFrame as input",
    )
    def test_local_run_metric_score(self):
        # construct sci-kit learn classifier
        clf = Pipeline(
            steps=[
                ("imputer", SimpleImputer(strategy="most_frequent")),
                ("encoder", OneHotEncoder(handle_unknown="ignore")),
                ("estimator", RandomForestClassifier(n_estimators=10)),
            ],
        )

        # download task
        task = openml.tasks.get_task(7)  # kr-vs-kp; crossvalidation

        # invoke OpenML run
        run = openml.runs.run_model_on_task(
            model=clf,
            task=task,
            upload_flow=False,
        )

        self._test_local_evaluations(run)

    @pytest.mark.production()
    def test_online_run_metric_score(self):
        self.use_production_server()

        # important to use binary classification task,
        # due to assertions
        run = openml.runs.get_run(9864498)

        self._test_local_evaluations(run)

    @pytest.mark.sklearn()
    @unittest.skipIf(
        Version(sklearn.__version__) < Version("0.20"),
        reason="SimpleImputer doesn't handle mixed type DataFrame as input",
    )
    def test_initialize_model_from_run(self):
        clf = sklearn.pipeline.Pipeline(
            steps=[
                ("Imputer", SimpleImputer(strategy="most_frequent")),
                ("VarianceThreshold", VarianceThreshold(threshold=0.05)),
                ("Estimator", GaussianNB()),
            ],
        )
        task_meta_data = {
            "task_type": TaskType.SUPERVISED_CLASSIFICATION,
            "dataset_id": 128,  # iris
            "estimation_procedure_id": 1,
            "target_name": "class",
        }
        _task_id = check_task_existence(**task_meta_data)
        if _task_id is not None:
            task_id = _task_id
        else:
            new_task = openml.tasks.create_task(**task_meta_data)
            # publishes the new task
            try:
                new_task = new_task.publish()
                task_id = new_task.task_id
            except OpenMLServerException as e:
                if e.code == 614:  # Task already exists
                    # the exception message contains the task_id that was matched in the format
                    # 'Task already exists. - matched id(s): [xxxx]'
                    task_id = ast.literal_eval(e.message.split("matched id(s):")[-1].strip())[0]
                else:
                    raise Exception(repr(e))
            # mark to remove the uploaded task
            TestBase._mark_entity_for_removal("task", task_id)
            TestBase.logger.info(f"collected from test_run_functions: {task_id}")

        task = openml.tasks.get_task(task_id)
        run = openml.runs.run_model_on_task(
            model=clf,
            task=task,
        )
        run_ = run.publish()
        TestBase._mark_entity_for_removal("run", run_.run_id)
        TestBase.logger.info(f"collected from test_run_functions: {run_.run_id}")
        run = openml.runs.get_run(run_.run_id)

        modelR = openml.runs.initialize_model_from_run(run_id=run.run_id)
        modelS = openml.setups.initialize_model(setup_id=run.setup_id)

        flowR = self.extension.model_to_flow(modelR)
        flowS = self.extension.model_to_flow(modelS)
        flowL = self.extension.model_to_flow(clf)
        openml.flows.assert_flows_equal(flowR, flowL)
        openml.flows.assert_flows_equal(flowS, flowL)

        assert flowS.components["Imputer"].parameters["strategy"] == '"most_frequent"'
        assert flowS.components["VarianceThreshold"].parameters["threshold"] == "0.05"

    @pytest.mark.sklearn()
    @unittest.skipIf(
        Version(sklearn.__version__) < Version("0.20"),
        reason="SimpleImputer doesn't handle mixed type DataFrame as input",
    )
    def test__run_exists(self):
        # would be better to not sentinel these clfs,
        # so we do not have to perform the actual runs
        # and can just check their status on line
        rs = 1
        clfs = [
            sklearn.pipeline.Pipeline(
                steps=[
                    ("Imputer", SimpleImputer(strategy="mean")),
                    ("VarianceThreshold", VarianceThreshold(threshold=0.05)),
                    ("Estimator", DecisionTreeClassifier(max_depth=4)),
                ],
            ),
            sklearn.pipeline.Pipeline(
                steps=[
                    ("Imputer", SimpleImputer(strategy="most_frequent")),
                    ("VarianceThreshold", VarianceThreshold(threshold=0.1)),
                    ("Estimator", DecisionTreeClassifier(max_depth=4)),
                ],
            ),
        ]

        task = openml.tasks.get_task(115)  # diabetes; crossvalidation

        for clf in clfs:
            try:
                # first populate the server with this run.
                # skip run if it was already performed.
                run = openml.runs.run_model_on_task(
                    model=clf,
                    task=task,
                    seed=rs,
                    avoid_duplicate_runs=True,
                    upload_flow=True,
                )
                run.publish()
                TestBase._mark_entity_for_removal("run", run.run_id)
                TestBase.logger.info(f"collected from test_run_functions: {run.run_id}")
            except openml.exceptions.PyOpenMLError:
                # run already existed. Great.
                pass

            flow = self.extension.model_to_flow(clf)
            flow_exists = openml.flows.flow_exists(flow.name, flow.external_version)
            assert flow_exists > 0, "Server says flow from run does not exist."
            # Do NOT use get_flow reinitialization, this potentially sets
            # hyperparameter values wrong. Rather use the local model.
            downloaded_flow = openml.flows.get_flow(flow_exists)
            downloaded_flow.model = clf
            setup_exists = openml.setups.setup_exists(downloaded_flow)
            assert setup_exists > 0, "Server says setup of run does not exist."
            run_ids = run_exists(task.task_id, setup_exists)
            assert run_ids, (run_ids, clf)

    @pytest.mark.sklearn()
    def test_run_with_illegal_flow_id(self):
        # check the case where the user adds an illegal flow id to a
        # non-existing flo
        task = openml.tasks.get_task(115)  # diabetes; crossvalidation
        clf = DecisionTreeClassifier()
        flow = self.extension.model_to_flow(clf)
        flow, _ = self._add_sentinel_to_flow_name(flow, None)
        flow.flow_id = -1
        expected_message_regex = (
            r"Flow does not exist on the server, but 'flow.flow_id' is not None."
        )
        with pytest.raises(openml.exceptions.PyOpenMLError, match=expected_message_regex):
            openml.runs.run_flow_on_task(
                task=task,
                flow=flow,
                avoid_duplicate_runs=True,
            )

    @pytest.mark.sklearn()
    def test_run_with_illegal_flow_id_after_load(self):
        # Same as `test_run_with_illegal_flow_id`, but test this error is also
        # caught if the run is stored to and loaded from disk first.
        task = openml.tasks.get_task(115)  # diabetes; crossvalidation
        clf = DecisionTreeClassifier()
        flow = self.extension.model_to_flow(clf)
        flow, _ = self._add_sentinel_to_flow_name(flow, None)
        flow.flow_id = -1
        run = openml.runs.run_flow_on_task(
            task=task,
            flow=flow,
            upload_flow=False,
        )

        cache_path = os.path.join(
            self.workdir,
            "runs",
            str(random.getrandbits(128)),
        )
        run.to_filesystem(cache_path)
        loaded_run = openml.runs.OpenMLRun.from_filesystem(cache_path)

        expected_message_regex = (
            r"Flow does not exist on the server, but 'flow.flow_id' is not None."
        )
        with pytest.raises(openml.exceptions.PyOpenMLError, match=expected_message_regex):
            loaded_run.publish()
            TestBase._mark_entity_for_removal("run", loaded_run.run_id)
            TestBase.logger.info(f"collected from test_run_functions: {loaded_run.run_id}")

    @pytest.mark.sklearn()
    def test_run_with_illegal_flow_id_1(self):
        # Check the case where the user adds an illegal flow id to an existing
        # flow. Comes to a different value error than the previous test
        task = openml.tasks.get_task(115)  # diabetes; crossvalidation
        clf = DecisionTreeClassifier()
        flow_orig = self.extension.model_to_flow(clf)
        try:
            flow_orig.publish()  # ensures flow exist on server
            TestBase._mark_entity_for_removal("flow", flow_orig.flow_id, flow_orig.name)
            TestBase.logger.info(f"collected from test_run_functions: {flow_orig.flow_id}")
        except openml.exceptions.OpenMLServerException:
            # flow already exists
            pass
        flow_new = self.extension.model_to_flow(clf)

        flow_new.flow_id = -1
        expected_message_regex = "Local flow_id does not match server flow_id: '-1' vs '[0-9]+'"
        with pytest.raises(openml.exceptions.PyOpenMLError, match=expected_message_regex):
            openml.runs.run_flow_on_task(
                task=task,
                flow=flow_new,
                avoid_duplicate_runs=True,
            )

    @pytest.mark.sklearn()
    def test_run_with_illegal_flow_id_1_after_load(self):
        # Same as `test_run_with_illegal_flow_id_1`, but test this error is
        # also caught if the run is stored to and loaded from disk first.
        task = openml.tasks.get_task(115)  # diabetes; crossvalidation
        clf = DecisionTreeClassifier()
        flow_orig = self.extension.model_to_flow(clf)
        try:
            flow_orig.publish()  # ensures flow exist on server
            TestBase._mark_entity_for_removal("flow", flow_orig.flow_id, flow_orig.name)
            TestBase.logger.info(f"collected from test_run_functions: {flow_orig.flow_id}")
        except openml.exceptions.OpenMLServerException:
            # flow already exists
            pass
        flow_new = self.extension.model_to_flow(clf)
        flow_new.flow_id = -1

        run = openml.runs.run_flow_on_task(
            task=task,
            flow=flow_new,
            upload_flow=False,
        )

        cache_path = os.path.join(
            self.workdir,
            "runs",
            str(random.getrandbits(128)),
        )
        run.to_filesystem(cache_path)
        loaded_run = openml.runs.OpenMLRun.from_filesystem(cache_path)

        expected_message_regex = "Local flow_id does not match server flow_id: '-1' vs '[0-9]+'"
        self.assertRaisesRegex(
            openml.exceptions.PyOpenMLError,
            expected_message_regex,
            loaded_run.publish,
        )

    @pytest.mark.sklearn()
    @unittest.skipIf(
        Version(sklearn.__version__) < Version("0.20"),
        reason="OneHotEncoder cannot handle mixed type DataFrame as input",
    )
    def test__run_task_get_arffcontent(self):
        task = openml.tasks.get_task(7)  # kr-vs-kp; crossvalidation
        num_instances = 3196
        num_folds = 10
        num_repeats = 1
        loss = "log" if Version(sklearn.__version__) < Version("1.3") else "log_loss"

        clf = make_pipeline(
            OneHotEncoder(handle_unknown="ignore"),
            SGDClassifier(loss=loss, random_state=1),
        )
        res = openml.runs.functions._run_task_get_arffcontent(
            extension=self.extension,
            model=clf,
            task=task,
            add_local_measures=True,
        )
        arff_datacontent, trace, fold_evaluations, _ = res
        # predictions
        assert isinstance(arff_datacontent, list)
        # trace. SGD does not produce any
        assert isinstance(trace, type(None))

        task_type = TaskType.SUPERVISED_CLASSIFICATION
        self._check_fold_timing_evaluations(
            fold_evaluations=fold_evaluations,
            num_repeats=num_repeats,
            num_folds=num_folds,
            task_type=task_type,
        )

        # 10 times 10 fold CV of 150 samples
        assert len(arff_datacontent) == num_instances * num_repeats
        for arff_line in arff_datacontent:
            # check number columns
            assert len(arff_line) == 8
            # check repeat
            assert arff_line[0] >= 0
            assert arff_line[0] <= num_repeats - 1
            # check fold
            assert arff_line[1] >= 0
            assert arff_line[1] <= num_folds - 1
            # check row id
            assert arff_line[2] >= 0
            assert arff_line[2] <= num_instances - 1
            # check prediction and ground truth columns
            assert arff_line[4] in ["won", "nowin"]
            assert arff_line[5] in ["won", "nowin"]
            # check confidences
            self.assertAlmostEqual(sum(arff_line[6:]), 1.0)

    def test__create_trace_from_arff(self):
        with open(self.static_cache_dir / "misc" / "trace.arff") as arff_file:
            trace_arff = arff.load(arff_file)
        OpenMLRunTrace.trace_from_arff(trace_arff)

    @pytest.mark.production()
    def test_get_run(self):
        # this run is not available on test
        self.use_production_server()
        run = openml.runs.get_run(473351)
        assert run.dataset_id == 357
        assert run.evaluations["f_measure"] == 0.841225
        for i, value in [
            (0, 0.840918),
            (1, 0.839458),
            (2, 0.839613),
            (3, 0.842571),
            (4, 0.839567),
            (5, 0.840922),
            (6, 0.840985),
            (7, 0.847129),
            (8, 0.84218),
            (9, 0.844014),
        ]:
            assert run.fold_evaluations["f_measure"][0][i] == value
        assert "weka" in run.tags
        assert "weka_3.7.12" in run.tags
        assert run.predictions_url.endswith(
            "/data/download/1667125/weka_generated_predictions4575715871712251329.arff"
        )

    def _check_run(self, run):
        # This tests that the API returns seven entries for each run
        # Check out https://openml.org/api/v1/xml/run/list/flow/1154
        # They are run_id, task_id, task_type_id, setup_id, flow_id, uploader, upload_time
        # error_message and run_details exist, too, but are not used so far. We need to update
        # this check once they are used!
        assert isinstance(run, dict)
        assert len(run) == 8, str(run)

    @pytest.mark.production()
    def test_get_runs_list(self):
        # TODO: comes from live, no such lists on test
        self.use_production_server()
        runs = openml.runs.list_runs(id=[2], display_errors=True)
        assert len(runs) == 1
        for run in runs.to_dict(orient="index").values():
            self._check_run(run)

    def test_list_runs_empty(self):
        runs = openml.runs.list_runs(task=[0])
        assert runs.empty

    @pytest.mark.production()
    def test_get_runs_list_by_task(self):
        # TODO: comes from live, no such lists on test
        self.use_production_server()
        task_ids = [20]
        runs = openml.runs.list_runs(task=task_ids)
        assert len(runs) >= 590
        for run in runs.to_dict(orient="index").values():
            assert run["task_id"] in task_ids
            self._check_run(run)
        num_runs = len(runs)

        task_ids.append(21)
        runs = openml.runs.list_runs(task=task_ids)
        assert len(runs) >= num_runs + 1
        for run in runs.to_dict(orient="index").values():
            assert run["task_id"] in task_ids
            self._check_run(run)

    @pytest.mark.production()
    def test_get_runs_list_by_uploader(self):
        # TODO: comes from live, no such lists on test
        self.use_production_server()
        # 29 is Dominik Kirchhoff
        uploader_ids = [29]

        runs = openml.runs.list_runs(uploader=uploader_ids)
        assert len(runs) >= 2
        for run in runs.to_dict(orient="index").values():
            assert run["uploader"] in uploader_ids
            self._check_run(run)
        num_runs = len(runs)

        uploader_ids.append(274)

        runs = openml.runs.list_runs(uploader=uploader_ids)
        assert len(runs) >= num_runs + 1
        for run in runs.to_dict(orient="index").values():
            assert run["uploader"] in uploader_ids
            self._check_run(run)

    @pytest.mark.production()
    def test_get_runs_list_by_flow(self):
        # TODO: comes from live, no such lists on test
        self.use_production_server()
        flow_ids = [1154]
        runs = openml.runs.list_runs(flow=flow_ids)
        assert len(runs) >= 1
        for run in runs.to_dict(orient="index").values():
            assert run["flow_id"] in flow_ids
            self._check_run(run)
        num_runs = len(runs)

        flow_ids.append(1069)
        runs = openml.runs.list_runs(flow=flow_ids)
        assert len(runs) >= num_runs + 1
        for run in runs.to_dict(orient="index").values():
            assert run["flow_id"] in flow_ids
            self._check_run(run)

    @pytest.mark.production()
    def test_get_runs_pagination(self):
        # TODO: comes from live, no such lists on test
        self.use_production_server()
        uploader_ids = [1]
        size = 10
        max = 100
        for i in range(0, max, size):
            runs = openml.runs.list_runs(offset=i, size=size, uploader=uploader_ids)
            assert size >= len(runs)
            for run in runs.to_dict(orient="index").values():
                assert run["uploader"] in uploader_ids

    @pytest.mark.production()
    def test_get_runs_list_by_filters(self):
        # TODO: comes from live, no such lists on test
        self.use_production_server()
        ids = [505212, 6100]
        tasks = [2974, 339]
        uploaders_1 = [1, 2]
        uploaders_2 = [29, 274]
        flows = [74, 1718]

        """
        Since the results are taken by batch size, the function does not
        throw an OpenMLServerError anymore. Instead it throws a
        TimeOutException. For the moment commented out.
        """
        # self.assertRaises(openml.exceptions.OpenMLServerError,
        # openml.runs.list_runs)

        runs = openml.runs.list_runs(id=ids)
        assert len(runs) == 2

        runs = openml.runs.list_runs(task=tasks)
        assert len(runs) >= 2

        runs = openml.runs.list_runs(uploader=uploaders_2)
        assert len(runs) >= 10

        runs = openml.runs.list_runs(flow=flows)
        assert len(runs) >= 100

        runs = openml.runs.list_runs(
            id=ids,
            task=tasks,
            uploader=uploaders_1,
        )
        assert len(runs) == 2

    @pytest.mark.production()
    def test_get_runs_list_by_tag(self):
        # We don't have tagged runs on the test server
        self.use_production_server()
        # Don't remove the size restriction: this query is too expensive without
        runs = openml.runs.list_runs(tag="curves", size=2)
        assert len(runs) >= 1

    @pytest.mark.sklearn()
    @unittest.skipIf(
        Version(sklearn.__version__) < Version("0.20"),
        reason="columntransformer introduction in 0.20.0",
    )
    def test_run_on_dataset_with_missing_labels_dataframe(self):
        # Check that _run_task_get_arffcontent works when one of the class
        # labels only declared in the arff file, but is not present in the
        # actual data
        task = openml.tasks.get_task(2)  # anneal; crossvalidation

        from sklearn.compose import ColumnTransformer

        cat_imp = make_pipeline(
            SimpleImputer(strategy="most_frequent"),
            OneHotEncoder(handle_unknown="ignore"),
        )
        cont_imp = make_pipeline(CustomImputer(), StandardScaler())
        ct = ColumnTransformer([("cat", cat_imp, cat), ("cont", cont_imp, cont)])
        model = Pipeline(
            steps=[("preprocess", ct), ("estimator", sklearn.tree.DecisionTreeClassifier())],
        )  # build a sklearn classifier

        data_content, _, _, _ = _run_task_get_arffcontent(
            model=model,
            task=task,
            extension=self.extension,
            add_local_measures=True,
        )
        # 2 folds, 5 repeats; keep in mind that this task comes from the test
        # server, the task on the live server is different
        assert len(data_content) == 4490
        for row in data_content:
            # repeat, fold, row_id, 6 confidences, prediction and correct label
            assert len(row) == 12

    @pytest.mark.sklearn()
    @unittest.skipIf(
        Version(sklearn.__version__) < Version("0.20"),
        reason="columntransformer introduction in 0.20.0",
    )
    def test_run_on_dataset_with_missing_labels_array(self):
        # Check that _run_task_get_arffcontent works when one of the class
        # labels only declared in the arff file, but is not present in the
        # actual data
        task = openml.tasks.get_task(2)  # anneal; crossvalidation
        # task_id=2 on test server has 38 columns with 6 numeric columns
        cont_idx = [3, 4, 8, 32, 33, 34]
        cat_idx = list(set(np.arange(38)) - set(cont_idx))
        cont = np.array([False] * 38)
        cat = np.array([False] * 38)
        cont[cont_idx] = True
        cat[cat_idx] = True

        from sklearn.compose import ColumnTransformer

        cat_imp = make_pipeline(
            SimpleImputer(strategy="most_frequent"),
            OneHotEncoder(handle_unknown="ignore"),
        )
        cont_imp = make_pipeline(CustomImputer(), StandardScaler())
        ct = ColumnTransformer([("cat", cat_imp, cat), ("cont", cont_imp, cont)])
        model = Pipeline(
            steps=[("preprocess", ct), ("estimator", sklearn.tree.DecisionTreeClassifier())],
        )  # build a sklearn classifier

        data_content, _, _, _ = _run_task_get_arffcontent(
            model=model,
            task=task,
            extension=self.extension,
            add_local_measures=True,
        )
        # 2 folds, 5 repeats; keep in mind that this task comes from the test
        # server, the task on the live server is different
        assert len(data_content) == 4490
        for row in data_content:
            # repeat, fold, row_id, 6 confidences, prediction and correct label
            assert len(row) == 12

    def test_get_cached_run(self):
        openml.config.set_root_cache_directory(self.static_cache_dir)
        openml.runs.functions._get_cached_run(1)

    def test_get_uncached_run(self):
        openml.config.set_root_cache_directory(self.static_cache_dir)
        with pytest.raises(openml.exceptions.OpenMLCacheException):
            openml.runs.functions._get_cached_run(10)

    @pytest.mark.sklearn()
    def test_run_flow_on_task_downloaded_flow(self):
        model = sklearn.ensemble.RandomForestClassifier(n_estimators=33)
        flow = self.extension.model_to_flow(model)
        flow.publish(raise_error_if_exists=False)
        TestBase._mark_entity_for_removal("flow", flow.flow_id, flow.name)
        TestBase.logger.info(f"collected from test_run_functions: {flow.flow_id}")

        downloaded_flow = openml.flows.get_flow(flow.flow_id)
        task = openml.tasks.get_task(self.TEST_SERVER_TASK_SIMPLE["task_id"])
        run = openml.runs.run_flow_on_task(
            flow=downloaded_flow,
            task=task,
            upload_flow=False,
        )

        run.publish()
        TestBase._mark_entity_for_removal("run", run.run_id)
        TestBase.logger.info(f"collected from {__file__.split('/')[-1]}: {run.run_id}")

    @pytest.mark.production()
    def test_format_prediction_non_supervised(self):
        # non-supervised tasks don't exist on the test server
        self.use_production_server()
        clustering = openml.tasks.get_task(126033, download_data=False)
        ignored_input = [0] * 5
        with pytest.raises(
            NotImplementedError, match=r"Formatting for <class '[\w.]+'> is not supported."
        ):
            format_prediction(clustering, *ignored_input)

    def test_format_prediction_classification_no_probabilities(self):
        classification = openml.tasks.get_task(
            self.TEST_SERVER_TASK_SIMPLE["task_id"],
            download_data=False,
        )
        ignored_input = [0] * 5
        with pytest.raises(ValueError, match="`proba` is required for classification task"):
            format_prediction(classification, *ignored_input, proba=None)

    def test_format_prediction_classification_incomplete_probabilities(self):
        classification = openml.tasks.get_task(
            self.TEST_SERVER_TASK_SIMPLE["task_id"],
            download_data=False,
        )
        ignored_input = [0] * 5
        incomplete_probabilities = {c: 0.2 for c in classification.class_labels[1:]}
        with pytest.raises(ValueError, match="Each class should have a predicted probability"):
            format_prediction(classification, *ignored_input, proba=incomplete_probabilities)

    def test_format_prediction_task_without_classlabels_set(self):
        classification = openml.tasks.get_task(
            self.TEST_SERVER_TASK_SIMPLE["task_id"],
            download_data=False,
        )
        classification.class_labels = None
        ignored_input = [0] * 5
        with pytest.raises(ValueError, match="The classification task must have class labels set"):
            format_prediction(classification, *ignored_input, proba={})

    def test_format_prediction_task_learning_curve_sample_not_set(self):
        learning_curve = openml.tasks.get_task(801, download_data=False)  # diabetes;crossvalidation
        probabilities = {c: 0.2 for c in learning_curve.class_labels}
        ignored_input = [0] * 5
        with pytest.raises(ValueError, match="`sample` can not be none for LearningCurveTask"):
            format_prediction(learning_curve, *ignored_input, sample=None, proba=probabilities)

    def test_format_prediction_task_regression(self):
        task_meta_data = self.TEST_SERVER_TASK_REGRESSION["task_meta_data"]
        _task_id = check_task_existence(**task_meta_data)
        if _task_id is not None:
            task_id = _task_id
        else:
            new_task = openml.tasks.create_task(**task_meta_data)
            # publishes the new task
            try:
                new_task = new_task.publish()
                task_id = new_task.task_id
            except OpenMLServerException as e:
                if e.code == 614:  # Task already exists
                    # the exception message contains the task_id that was matched in the format
                    # 'Task already exists. - matched id(s): [xxxx]'
                    task_id = ast.literal_eval(e.message.split("matched id(s):")[-1].strip())[0]
                else:
                    raise Exception(repr(e))
            # mark to remove the uploaded task
            TestBase._mark_entity_for_removal("task", task_id)
            TestBase.logger.info(f"collected from test_run_functions: {task_id}")

        regression = openml.tasks.get_task(task_id, download_data=False)
        ignored_input = [0] * 5
        res = format_prediction(regression, *ignored_input)
        self.assertListEqual(res, [0] * 5)



    @unittest.skipIf(
        Version(sklearn.__version__) < Version("0.20"),
        reason="SimpleImputer doesn't handle mixed type DataFrame as input",
    )
    @pytest.mark.sklearn()
    def test_delete_run(self):
        rs = np.random.randint(1, 2**31 - 1)
        clf = sklearn.pipeline.Pipeline(
            steps=[
                (f"test_server_imputer_{rs}", SimpleImputer()),
                ("estimator", DecisionTreeClassifier()),
            ],
        )
        task = openml.tasks.get_task(32)  # diabetes; crossvalidation

        run = openml.runs.run_model_on_task(
            model=clf, task=task, seed=rs,
        )
        run.publish()

        with pytest.raises(openml.exceptions.OpenMLRunsExistError):
            openml.runs.run_model_on_task(model=clf, task=task, seed=rs, avoid_duplicate_runs=True)

        TestBase._mark_entity_for_removal("run", run.run_id)
        TestBase.logger.info(f"collected from test_run_functions: {run.run_id}")

        _run_id = run.run_id
        assert delete_run(_run_id)

    @pytest.mark.skip(reason="run id is in problematic state on test server due to PR#1454")
    @unittest.skipIf(
        Version(sklearn.__version__) < Version("0.20"),
        reason="SimpleImputer doesn't handle mixed type DataFrame as input",
    )
    @pytest.mark.sklearn()
    def test_initialize_model_from_run_nonstrict(self):
        # We cannot guarantee that a run with an older version exists on the server.
        # Thus, we test it simply with a run that we know exists that might not be loose.
        # This tests all lines of code for OpenML but not the initialization, which we do not want to guarantee anyhow.
        _ = openml.runs.initialize_model_from_run(run_id=1, strict_version=False)


@mock.patch.object(requests.Session, "delete")
def test_delete_run_not_owned(mock_delete, test_files_directory, test_api_key):
    openml.config.start_using_configuration_for_example()
    content_file = test_files_directory / "mock_responses" / "runs" / "run_delete_not_owned.xml"
    mock_delete.return_value = create_request_response(
        status_code=412,
        content_filepath=content_file,
    )

    with pytest.raises(
        OpenMLNotAuthorizedError,
        match="The run can not be deleted because it was not uploaded by you.",
    ):
        openml.runs.delete_run(40_000)

    run_url = "https://test.openml.org/api/v1/xml/run/40000"
    assert run_url == mock_delete.call_args.args[0]
    assert test_api_key == mock_delete.call_args.kwargs.get("params", {}).get("api_key")


@mock.patch.object(requests.Session, "delete")
def test_delete_run_success(mock_delete, test_files_directory, test_api_key):
    openml.config.start_using_configuration_for_example()
    content_file = test_files_directory / "mock_responses" / "runs" / "run_delete_successful.xml"
    mock_delete.return_value = create_request_response(
        status_code=200,
        content_filepath=content_file,
    )

    success = openml.runs.delete_run(10591880)
    assert success

    run_url = "https://test.openml.org/api/v1/xml/run/10591880"
    assert run_url == mock_delete.call_args.args[0]
    assert test_api_key == mock_delete.call_args.kwargs.get("params", {}).get("api_key")


@mock.patch.object(requests.Session, "delete")
def test_delete_unknown_run(mock_delete, test_files_directory, test_api_key):
    openml.config.start_using_configuration_for_example()
    content_file = test_files_directory / "mock_responses" / "runs" / "run_delete_not_exist.xml"
    mock_delete.return_value = create_request_response(
        status_code=412,
        content_filepath=content_file,
    )

    with pytest.raises(
        OpenMLServerException,
        match="Run does not exist",
    ):
        openml.runs.delete_run(9_999_999)

    run_url = "https://test.openml.org/api/v1/xml/run/9999999"
    assert run_url == mock_delete.call_args.args[0]
    assert test_api_key == mock_delete.call_args.kwargs.get("params", {}).get("api_key")


@pytest.mark.sklearn()
@unittest.skipIf(
    Version(sklearn.__version__) < Version("0.21"),
    reason="couldn't perform local tests successfully w/o bloating RAM",
    )
@mock.patch("openml_sklearn.SklearnExtension._prevent_optimize_n_jobs")
def test__run_task_get_arffcontent_2(parallel_mock):
    """Tests if a run executed in parallel is collated correctly."""
    task = openml.tasks.get_task(7)  # Supervised Classification on kr-vs-kp
    x, y = task.get_X_and_y()
    num_instances = x.shape[0]
    line_length = 6 + len(task.class_labels)
    loss = "log" if Version(sklearn.__version__) < Version("1.3") else "log_loss"
    clf = sklearn.pipeline.Pipeline(
        [
            (
                "cat_handling",
                ColumnTransformer(
                    transformers=[
                        (
                            "cat",
                            OneHotEncoder(handle_unknown="ignore"),
                            x.select_dtypes(include=["object", "category"]).columns,
                        )
                    ],
                    remainder="passthrough",
                ),
            ),
            ("clf", SGDClassifier(loss=loss, random_state=1)),
        ]
    )
    n_jobs = 2
    backend = "loky" if Version(joblib.__version__) > Version("0.11") else "multiprocessing"
    from openml_sklearn import SklearnExtension
    extension = SklearnExtension()
    with parallel_backend(backend, n_jobs=n_jobs):
        res = openml.runs.functions._run_task_get_arffcontent(
            extension=extension,
            model=clf,
            task=task,
            add_local_measures=True,
            n_jobs=n_jobs,
        )
    # This unit test will fail if joblib is unable to distribute successfully since the
    # function _run_model_on_fold is being mocked out. However, for a new spawned worker, it
    # is not and the mock call_count should remain 0 while the subsequent check of actual
    # results should also hold, only on successful distribution of tasks to workers.
    # The _prevent_optimize_n_jobs() is a function executed within the _run_model_on_fold()
    # block and mocking this function doesn't affect rest of the pipeline, but is adequately
    # indicative if _run_model_on_fold() is being called or not.
    assert parallel_mock.call_count == 0
    assert isinstance(res[0], list)
    assert len(res[0]) == num_instances
    assert len(res[0][0]) == line_length
    assert len(res[2]) == 7
    assert len(res[3]) == 7
    expected_scores = [
        0.9625,
        0.953125,
        0.965625,
        0.9125,
        0.98125,
        0.975,
        0.9247648902821317,
        0.9404388714733543,
        0.9780564263322884,
        0.9623824451410659,
    ]
    scores = [v for k, v in res[2]["predictive_accuracy"][0].items()]
    np.testing.assert_array_almost_equal(
        scores,
        expected_scores,
        decimal=2,
        err_msg="Observed performance scores deviate from expected ones.",
    )


@pytest.mark.sklearn()
@unittest.skipIf(
    Version(sklearn.__version__) < Version("0.21"),
    reason="couldn't perform local tests successfully w/o bloating RAM",
    )
@mock.patch("openml_sklearn.SklearnExtension._prevent_optimize_n_jobs")
@pytest.mark.parametrize(
    ("n_jobs", "backend", "call_count"),
    [
        # `None` picks the backend based on joblib version (loky or multiprocessing) and
        # spawns multiple processes if n_jobs != 1, which means the mock is not applied.
        (2, None, 0),
        (-1, None, 0),
        (1, None, 10),  # with n_jobs=1 the mock *is* applied, since there is no new subprocess
        (1, "sequential", 10),
        (1, "threading", 10),
        (-1, "threading", 10),  # the threading backend does preserve mocks even with parallelizing
    ]
)
def test_joblib_backends(parallel_mock, n_jobs, backend, call_count):
    """Tests evaluation of a run using various joblib backends and n_jobs."""
    if backend is None:
        backend = (
            "loky" if Version(joblib.__version__) > Version("0.11") else "multiprocessing"
        )

    task = openml.tasks.get_task(7)  # Supervised Classification on kr-vs-kp
    x, y = task.get_X_and_y()
    num_instances = x.shape[0]
    line_length = 6 + len(task.class_labels)

    clf = sklearn.model_selection.RandomizedSearchCV(
        estimator=sklearn.pipeline.Pipeline(
            [
                (
                    "cat_handling",
                    ColumnTransformer(
                        transformers=[
                            (
                                "cat",
                                OneHotEncoder(handle_unknown="ignore"),
                                x.select_dtypes(include=["object", "category"]).columns,
                            )
                        ],
                        remainder="passthrough",
                    ),
                ),
                ("clf", sklearn.ensemble.RandomForestClassifier(n_estimators=5)),
            ]
        ),
        param_distributions={
            "clf__max_depth": [3, None],
            "clf__max_features": [1, 2, 3, 4],
            "clf__min_samples_split": [2, 3, 4, 5, 6, 7, 8, 9, 10],
            "clf__min_samples_leaf": [1, 2, 3, 4, 5, 6, 7, 8, 9, 10],
            "clf__bootstrap": [True, False],
            "clf__criterion": ["gini", "entropy"],
        },
        random_state=1,
        cv=sklearn.model_selection.StratifiedKFold(
            n_splits=2,
            shuffle=True,
            random_state=1,
        ),
        n_iter=5,
        n_jobs=n_jobs,
    )
    from openml_sklearn import SklearnExtension
    extension = SklearnExtension()
    with parallel_backend(backend, n_jobs=n_jobs):
        res = openml.runs.functions._run_task_get_arffcontent(
            extension=extension,
            model=clf,
            task=task,
            add_local_measures=True,
            n_jobs=n_jobs,
        )
    assert type(res[0]) == list
    assert len(res[0]) == num_instances
    assert len(res[0][0]) == line_length
    # usercpu_time_millis_* not recorded when n_jobs > 1
    # *_time_millis_* not recorded when n_jobs = -1
    assert len(res[2]["predictive_accuracy"][0]) == 10
    assert len(res[3]["predictive_accuracy"][0]) == 10
    assert parallel_mock.call_count == call_count<|MERGE_RESOLUTION|>--- conflicted
+++ resolved
@@ -815,10 +815,7 @@
         assert len(run.trace.trace_iterations) == 9
 
     @pytest.mark.sklearn()
-<<<<<<< HEAD
     @pytest.mark.skip(reason="failures_issue_1544")
-=======
->>>>>>> cd2ba6d4
     def test_run_and_upload_randomsearch(self):
         randomsearch = RandomizedSearchCV(
             RandomForestClassifier(n_estimators=5),
