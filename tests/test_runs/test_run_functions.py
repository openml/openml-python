--- conflicted
+++ resolved
@@ -38,14 +38,10 @@
 from sklearn.linear_model import LogisticRegression, SGDClassifier, LinearRegression
 from sklearn.ensemble import RandomForestClassifier, BaggingClassifier
 from sklearn.svm import SVC
-<<<<<<< HEAD
 from sklearn.model_selection import RandomizedSearchCV, GridSearchCV, \
     StratifiedKFold
 from sklearn.pipeline import Pipeline, make_pipeline
-=======
-from sklearn.model_selection import RandomizedSearchCV, GridSearchCV, StratifiedKFold
-from sklearn.pipeline import Pipeline
->>>>>>> 8f99ff6a
+
 
 
 class TestRun(TestBase):
@@ -552,7 +548,6 @@
         def get_ct_cf(nominal_indices, numeric_indices):
             inner = sklearn.compose.ColumnTransformer(
                 transformers=[
-<<<<<<< HEAD
                     ('numeric',
                      make_pipeline(SimpleImputer(strategy='mean'),
                                    sklearn.preprocessing.StandardScaler()),
@@ -566,22 +561,6 @@
                 steps=[
                     ('transformer', inner),
                     ('classifier', sklearn.tree.DecisionTreeClassifier())
-=======
-                    ("numeric", sklearn.preprocessing.StandardScaler(), nominal_indices),
-                    (
-                        "nominal",
-                        sklearn.preprocessing.OneHotEncoder(handle_unknown="ignore"),
-                        numeric_indices,
-                    ),
-                ],
-                remainder="passthrough",
-            )
-            return sklearn.pipeline.Pipeline(
-                steps=[
-                    ("imputer", sklearn.impute.SimpleImputer(strategy="constant", fill_value=-1)),
-                    ("transformer", inner),
-                    ("classifier", sklearn.tree.DecisionTreeClassifier()),
->>>>>>> 8f99ff6a
                 ]
             )
 
@@ -608,7 +587,6 @@
     @unittest.skipIf(LooseVersion(sklearn.__version__) < "0.20",
                      reason="columntransformer introduction in 0.20.0")
     def test_run_and_upload_decision_tree_pipeline(self):
-<<<<<<< HEAD
 
         cat_imp = make_pipeline(SimpleImputer(strategy='most_frequent'),
                                 OneHotEncoder(handle_unknown='ignore'))
@@ -625,7 +603,107 @@
                                          'min_samples_leaf':
                                          [2 ** x for x in range(0, 7)]},
                                         cv=3, n_iter=10))])
-=======
+
+        task_id = self.TEST_SERVER_TASK_MISSING_VALS[0]
+        n_missing_vals = self.TEST_SERVER_TASK_MISSING_VALS[1]
+        n_test_obs = self.TEST_SERVER_TASK_MISSING_VALS[2]
+        self._run_and_upload_classification(pipeline2, task_id, n_missing_vals, n_test_obs, "62501")
+
+    def test_run_and_upload_gridsearch(self):
+        gridsearch = GridSearchCV(
+            BaggingClassifier(base_estimator=SVC()),
+            {"base_estimator__C": [0.01, 0.1, 10], "base_estimator__gamma": [0.01, 0.1, 10]},
+        )
+        task_id = self.TEST_SERVER_TASK_SIMPLE[0]
+        n_missing_vals = self.TEST_SERVER_TASK_SIMPLE[1]
+        n_test_obs = self.TEST_SERVER_TASK_SIMPLE[2]
+        run = self._run_and_upload_classification(
+            clf=gridsearch,
+            task_id=task_id,
+            n_missing_vals=n_missing_vals,
+            n_test_obs=n_test_obs,
+            flow_expected_rsv="62501",
+        )
+        self.assertEqual(len(run.trace.trace_iterations), 9)
+
+    def test_run_and_upload_randomsearch(self):
+        randomsearch = RandomizedSearchCV(
+            RandomForestClassifier(n_estimators=5),
+            {
+                "max_depth": [3, None],
+                "max_features": [1, 2, 3, 4],
+                "min_samples_split": [2, 3, 4, 5, 6, 7, 8, 9, 10],
+                "min_samples_leaf": [1, 2, 3, 4, 5, 6, 7, 8, 9, 10],
+                "bootstrap": [True, False],
+                "criterion": ["gini", "entropy"],
+            },
+            cv=StratifiedKFold(n_splits=2, shuffle=True),
+            n_iter=5,
+        )
+        # The random states for the RandomizedSearchCV is set after the
+        # random state of the RandomForestClassifier is set, therefore,
+        # it has a different value than the other examples before
+        task_id = self.TEST_SERVER_TASK_SIMPLE[0]
+        n_missing_vals = self.TEST_SERVER_TASK_SIMPLE[1]
+        n_test_obs = self.TEST_SERVER_TASK_SIMPLE[2]
+        run = self._run_and_upload_classification(
+            clf=randomsearch,
+            task_id=task_id,
+            n_missing_vals=n_missing_vals,
+            n_test_obs=n_test_obs,
+            flow_expected_rsv="12172",
+        )
+        self.assertEqual(len(run.trace.trace_iterations), 5)
+
+    def test_run_and_upload_maskedarrays(self):
+        # This testcase is important for 2 reasons:
+        # 1) it verifies the correct handling of masked arrays (not all
+        # parameters are active)
+        # 2) it verifies the correct handling of a 2-layered grid search
+        gridsearch = GridSearchCV(
+            RandomForestClassifier(n_estimators=5),
+            [{"max_features": [2, 4]}, {"min_samples_leaf": [1, 10]}],
+            cv=StratifiedKFold(n_splits=2, shuffle=True),
+        )
+        # The random states for the GridSearchCV is set after the
+        # random state of the RandomForestClassifier is set, therefore,
+        # it has a different value than the other examples before
+        task_id = self.TEST_SERVER_TASK_SIMPLE[0]
+        n_missing_vals = self.TEST_SERVER_TASK_SIMPLE[1]
+        n_test_obs = self.TEST_SERVER_TASK_SIMPLE[2]
+        self._run_and_upload_classification(
+            gridsearch, task_id, n_missing_vals, n_test_obs, "12172"
+        )
+
+    ##########################################################################
+
+    def test_learning_curve_task_1(self):
+        task_id = 801  # diabates dataset
+        num_test_instances = 6144  # for learning curve
+        num_missing_vals = 0
+        num_repeats = 1
+        num_folds = 10
+        num_samples = 8
+
+        pipeline1 = Pipeline(
+            steps=[
+                ("scaler", StandardScaler(with_mean=False)),
+                ("dummy", DummyClassifier(strategy="prior")),
+            ]
+        )
+        run = self._perform_run(
+            task_id, num_test_instances, num_missing_vals, pipeline1, flow_expected_rsv="62501"
+        )
+        self._check_sample_evaluations(run.sample_evaluations, num_repeats, num_folds, num_samples)
+
+    def test_learning_curve_task_2(self):
+        task_id = 801  # diabates dataset
+        num_test_instances = 6144  # for learning curve
+        num_missing_vals = 0
+        num_repeats = 1
+        num_folds = 10
+        num_samples = 8
+
         pipeline2 = Pipeline(
             steps=[
                 ("Imputer", SimpleImputer(strategy="median")),
@@ -644,125 +722,6 @@
                 ),
             ]
         )
->>>>>>> 8f99ff6a
-        task_id = self.TEST_SERVER_TASK_MISSING_VALS[0]
-        n_missing_vals = self.TEST_SERVER_TASK_MISSING_VALS[1]
-        n_test_obs = self.TEST_SERVER_TASK_MISSING_VALS[2]
-        self._run_and_upload_classification(pipeline2, task_id, n_missing_vals, n_test_obs, "62501")
-
-    def test_run_and_upload_gridsearch(self):
-        gridsearch = GridSearchCV(
-            BaggingClassifier(base_estimator=SVC()),
-            {"base_estimator__C": [0.01, 0.1, 10], "base_estimator__gamma": [0.01, 0.1, 10]},
-        )
-        task_id = self.TEST_SERVER_TASK_SIMPLE[0]
-        n_missing_vals = self.TEST_SERVER_TASK_SIMPLE[1]
-        n_test_obs = self.TEST_SERVER_TASK_SIMPLE[2]
-        run = self._run_and_upload_classification(
-            clf=gridsearch,
-            task_id=task_id,
-            n_missing_vals=n_missing_vals,
-            n_test_obs=n_test_obs,
-            flow_expected_rsv="62501",
-        )
-        self.assertEqual(len(run.trace.trace_iterations), 9)
-
-    def test_run_and_upload_randomsearch(self):
-        randomsearch = RandomizedSearchCV(
-            RandomForestClassifier(n_estimators=5),
-            {
-                "max_depth": [3, None],
-                "max_features": [1, 2, 3, 4],
-                "min_samples_split": [2, 3, 4, 5, 6, 7, 8, 9, 10],
-                "min_samples_leaf": [1, 2, 3, 4, 5, 6, 7, 8, 9, 10],
-                "bootstrap": [True, False],
-                "criterion": ["gini", "entropy"],
-            },
-            cv=StratifiedKFold(n_splits=2, shuffle=True),
-            n_iter=5,
-        )
-        # The random states for the RandomizedSearchCV is set after the
-        # random state of the RandomForestClassifier is set, therefore,
-        # it has a different value than the other examples before
-        task_id = self.TEST_SERVER_TASK_SIMPLE[0]
-        n_missing_vals = self.TEST_SERVER_TASK_SIMPLE[1]
-        n_test_obs = self.TEST_SERVER_TASK_SIMPLE[2]
-        run = self._run_and_upload_classification(
-            clf=randomsearch,
-            task_id=task_id,
-            n_missing_vals=n_missing_vals,
-            n_test_obs=n_test_obs,
-            flow_expected_rsv="12172",
-        )
-        self.assertEqual(len(run.trace.trace_iterations), 5)
-
-    def test_run_and_upload_maskedarrays(self):
-        # This testcase is important for 2 reasons:
-        # 1) it verifies the correct handling of masked arrays (not all
-        # parameters are active)
-        # 2) it verifies the correct handling of a 2-layered grid search
-        gridsearch = GridSearchCV(
-            RandomForestClassifier(n_estimators=5),
-            [{"max_features": [2, 4]}, {"min_samples_leaf": [1, 10]}],
-            cv=StratifiedKFold(n_splits=2, shuffle=True),
-        )
-        # The random states for the GridSearchCV is set after the
-        # random state of the RandomForestClassifier is set, therefore,
-        # it has a different value than the other examples before
-        task_id = self.TEST_SERVER_TASK_SIMPLE[0]
-        n_missing_vals = self.TEST_SERVER_TASK_SIMPLE[1]
-        n_test_obs = self.TEST_SERVER_TASK_SIMPLE[2]
-        self._run_and_upload_classification(
-            gridsearch, task_id, n_missing_vals, n_test_obs, "12172"
-        )
-
-    ##########################################################################
-
-    def test_learning_curve_task_1(self):
-        task_id = 801  # diabates dataset
-        num_test_instances = 6144  # for learning curve
-        num_missing_vals = 0
-        num_repeats = 1
-        num_folds = 10
-        num_samples = 8
-
-        pipeline1 = Pipeline(
-            steps=[
-                ("scaler", StandardScaler(with_mean=False)),
-                ("dummy", DummyClassifier(strategy="prior")),
-            ]
-        )
-        run = self._perform_run(
-            task_id, num_test_instances, num_missing_vals, pipeline1, flow_expected_rsv="62501"
-        )
-        self._check_sample_evaluations(run.sample_evaluations, num_repeats, num_folds, num_samples)
-
-    def test_learning_curve_task_2(self):
-        task_id = 801  # diabates dataset
-        num_test_instances = 6144  # for learning curve
-        num_missing_vals = 0
-        num_repeats = 1
-        num_folds = 10
-        num_samples = 8
-
-        pipeline2 = Pipeline(
-            steps=[
-                ("Imputer", SimpleImputer(strategy="median")),
-                ("VarianceThreshold", VarianceThreshold()),
-                (
-                    "Estimator",
-                    RandomizedSearchCV(
-                        DecisionTreeClassifier(),
-                        {
-                            "min_samples_split": [2 ** x for x in range(1, 8)],
-                            "min_samples_leaf": [2 ** x for x in range(0, 7)],
-                        },
-                        cv=3,
-                        n_iter=10,
-                    ),
-                ),
-            ]
-        )
         run = self._perform_run(
             task_id, num_test_instances, num_missing_vals, pipeline2, flow_expected_rsv="62501"
         )
@@ -771,7 +730,6 @@
     @unittest.skipIf(LooseVersion(sklearn.__version__) < "0.21",
                      reason="Pipelines don't support indexing (used for the assert check)")
     def test_initialize_cv_from_run(self):
-<<<<<<< HEAD
         randomsearch = Pipeline([('enc', OneHotEncoder(handle_unknown='ignore')),
                                  ('rs', RandomizedSearchCV(
                                      RandomForestClassifier(n_estimators=5),
@@ -785,21 +743,6 @@
                                      n_iter=2)
                                   )
                                  ])
-=======
-        randomsearch = RandomizedSearchCV(
-            RandomForestClassifier(n_estimators=5),
-            {
-                "max_depth": [3, None],
-                "max_features": [1, 2, 3, 4],
-                "min_samples_split": [2, 3, 4, 5, 6, 7, 8, 9, 10],
-                "min_samples_leaf": [1, 2, 3, 4, 5, 6, 7, 8, 9, 10],
-                "bootstrap": [True, False],
-                "criterion": ["gini", "entropy"],
-            },
-            cv=StratifiedKFold(n_splits=2, shuffle=True),
-            n_iter=2,
-        )
->>>>>>> 8f99ff6a
 
         task = openml.tasks.get_task(11)
         run = openml.runs.run_model_on_task(
@@ -849,19 +792,10 @@
     def test_local_run_swapped_parameter_order_model(self):
 
         # construct sci-kit learn classifier
-<<<<<<< HEAD
         clf = Pipeline(steps=[('imputer', make_pipeline(SimpleImputer(strategy='most_frequent'),
                                                         OneHotEncoder(handle_unknown='ignore'))),
                               # random forest doesn't take categoricals
                               ('estimator', RandomForestClassifier())])
-=======
-        clf = Pipeline(
-            steps=[
-                ("imputer", SimpleImputer(strategy="median")),
-                ("estimator", RandomForestClassifier()),
-            ]
-        )
->>>>>>> 8f99ff6a
 
         # download task
         task = openml.tasks.get_task(7)
@@ -878,18 +812,9 @@
     def test_local_run_swapped_parameter_order_flow(self):
 
         # construct sci-kit learn classifier
-<<<<<<< HEAD
         clf = Pipeline(steps=[('imputer', SimpleImputer(strategy='most_frequent')),
                               ('encoder', OneHotEncoder(handle_unknown='ignore')),
                               ('estimator', RandomForestClassifier(n_estimators=10))])
-=======
-        clf = Pipeline(
-            steps=[
-                ("imputer", SimpleImputer(strategy="median")),
-                ("estimator", RandomForestClassifier()),
-            ]
-        )
->>>>>>> 8f99ff6a
 
         flow = self.extension.model_to_flow(clf)
         # download task
@@ -906,18 +831,9 @@
                      reason="SimpleImputer doesn't handle mixed type DataFrame as input")
     def test_local_run_metric_score(self):
         # construct sci-kit learn classifier
-<<<<<<< HEAD
         clf = Pipeline(steps=[('imputer', SimpleImputer(strategy='most_frequent')),
                               ('encoder', OneHotEncoder(handle_unknown='ignore')),
                               ('estimator', RandomForestClassifier(n_estimators=10))])
-=======
-        clf = Pipeline(
-            steps=[
-                ("imputer", SimpleImputer(strategy="median")),
-                ("estimator", RandomForestClassifier()),
-            ]
-        )
->>>>>>> 8f99ff6a
 
         # download task
         task = openml.tasks.get_task(7)
@@ -941,7 +857,6 @@
     @unittest.skipIf(LooseVersion(sklearn.__version__) < "0.20",
                      reason="SimpleImputer doesn't handle mixed type DataFrame as input")
     def test_initialize_model_from_run(self):
-<<<<<<< HEAD
         clf = sklearn.pipeline.Pipeline(steps=[
             ('Imputer', SimpleImputer(strategy='most_frequent')),
             ('VarianceThreshold', VarianceThreshold(threshold=0.05)),
@@ -951,14 +866,6 @@
             model=clf,
             task=task,
             avoid_duplicate_runs=False,
-=======
-        clf = sklearn.pipeline.Pipeline(
-            steps=[
-                ("Imputer", SimpleImputer(strategy="median")),
-                ("VarianceThreshold", VarianceThreshold(threshold=0.05)),
-                ("Estimator", GaussianNB()),
-            ]
->>>>>>> 8f99ff6a
         )
         task = openml.tasks.get_task(11)
         run = openml.runs.run_model_on_task(model=clf, task=task, avoid_duplicate_runs=False,)
@@ -976,15 +883,10 @@
         openml.flows.assert_flows_equal(flowR, flowL)
         openml.flows.assert_flows_equal(flowS, flowL)
 
-<<<<<<< HEAD
         self.assertEqual(flowS.components['Imputer'].
                          parameters['strategy'], '"most_frequent"')
         self.assertEqual(flowS.components['VarianceThreshold'].
                          parameters['threshold'], '0.05')
-=======
-        self.assertEqual(flowS.components["Imputer"].parameters["strategy"], '"median"')
-        self.assertEqual(flowS.components["VarianceThreshold"].parameters["threshold"], "0.05")
->>>>>>> 8f99ff6a
 
     @pytest.mark.flaky()
     def test_get_run_trace(self):
@@ -1187,7 +1089,6 @@
         num_repeats = 1
 
         flow = unittest.mock.Mock()
-<<<<<<< HEAD
         flow.name = 'dummy'
         clf = make_pipeline(OneHotEncoder(handle_unknown='ignore'),
                             SGDClassifier(loss='log', random_state=1))
@@ -1198,12 +1099,6 @@
             task=task,
             add_local_measures=True,
             dataset_format='dataframe'
-=======
-        flow.name = "dummy"
-        clf = SGDClassifier(loss="log", random_state=1)
-        res = openml.runs.functions._run_task_get_arffcontent(
-            flow=flow, extension=self.extension, model=clf, task=task, add_local_measures=True,
->>>>>>> 8f99ff6a
         )
         arff_datacontent, trace, fold_evaluations, _ = res
         # predictions
@@ -1411,7 +1306,6 @@
         flow.name = "dummy"
         task = openml.tasks.get_task(2)
 
-<<<<<<< HEAD
         from sklearn.compose import ColumnTransformer
         cat_imp = make_pipeline(SimpleImputer(strategy='most_frequent'),
                                 OneHotEncoder(handle_unknown='ignore'))
@@ -1432,17 +1326,6 @@
             extension=self.extension,
             add_local_measures=True,
             dataset_format='dataframe'
-=======
-        model = Pipeline(
-            steps=[
-                ("Imputer", SimpleImputer(strategy="median")),
-                ("Estimator", DecisionTreeClassifier()),
-            ]
-        )
-
-        data_content, _, _, _ = _run_task_get_arffcontent(
-            flow=flow, model=model, task=task, extension=self.extension, add_local_measures=True,
->>>>>>> 8f99ff6a
         )
         # 2 folds, 5 repeats; keep in mind that this task comes from the test
         # server, the task on the live server is different
