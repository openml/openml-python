--- conflicted
+++ resolved
@@ -21,22 +21,15 @@
 import pandas as pd
 
 import openml.extensions.sklearn
-<<<<<<< HEAD
 from openml.testing import TestBase, SimpleImputer, CustomImputer, cat, cont
-from openml.runs.functions import (
-    _run_task_get_arffcontent,
-    run_exists,
-)
-=======
-from openml.testing import TestBase, SimpleImputer
 from openml.runs.functions import _run_task_get_arffcontent, run_exists, format_prediction
->>>>>>> 3d85fa7a
 from openml.runs.trace import OpenMLRunTrace
 from openml.tasks import TaskTypeEnum
 
 from sklearn.naive_bayes import GaussianNB
 from sklearn.model_selection._search import BaseSearchCV
 from sklearn.tree import DecisionTreeClassifier
+
 from sklearn.dummy import DummyClassifier
 from sklearn.preprocessing import StandardScaler, OneHotEncoder
 from sklearn.feature_selection import VarianceThreshold
@@ -357,7 +350,6 @@
         task = openml.tasks.get_task(task_id)
         # internally dataframe is loaded and targets are categorical
         # which LinearRegression() cannot handle
-        # with self.assertRaisesRegex(ValueError, "could not convert string to float:*"):
         with self.assertRaisesRegex(
             AttributeError, "'LinearRegression' object has no attribute 'classes_'"
         ):
@@ -565,6 +557,7 @@
         def get_ct_cf(nominal_indices, numeric_indices):
             inner = sklearn.compose.ColumnTransformer(
                 transformers=[
+                    ("numeric", sklearn.preprocessing.StandardScaler(), nominal_indices),
                     (
                         "numeric",
                         make_pipeline(
@@ -585,6 +578,7 @@
             )
             return sklearn.pipeline.Pipeline(
                 steps=[
+                    ("imputer", sklearn.impute.SimpleImputer(strategy="constant", fill_value=-1)),
                     ("transformer", inner),
                     ("classifier", sklearn.tree.DecisionTreeClassifier()),
                 ]
@@ -898,6 +892,7 @@
         reason="SimpleImputer doesn't handle mixed type DataFrame as input",
     )
     def test_local_run_metric_score(self):
+
         # construct sci-kit learn classifier
         clf = Pipeline(
             steps=[
