--- conflicted
+++ resolved
@@ -1934,7 +1934,6 @@
         assert e.value.code == 111
 
 
-<<<<<<< HEAD
 def test__get_dataset_parquet_not_cached():
     description = {
         "oml:parquet_url": "http://data.openml.org/dataset20/dataset_20.pq",
@@ -1945,8 +1944,6 @@
     assert path.is_file(), "_get_dataset_parquet returns path to real file"
 
 
-=======
->>>>>>> 483f467b
 def test_read_features_from_xml_with_whitespace() -> None:
     from openml.datasets.dataset import _read_features
 
