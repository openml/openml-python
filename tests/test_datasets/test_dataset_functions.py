--- conflicted
+++ resolved
@@ -259,14 +259,6 @@
         openml.config.server = self.production_server
         self.assertRaises(PrivateDatasetError, openml.datasets.get_dataset, 45)
 
-<<<<<<< HEAD
-=======
-    def test_get_dataset_with_string(self):
-        dataset = openml.datasets.get_dataset(101)
-        self.assertRaises(PyOpenMLError, dataset._get_arff, 'arff')
-        self.assertRaises(PyOpenMLError, dataset.get_data)
-
->>>>>>> 98a73b33
     def test_get_dataset_sparse(self):
         dataset = openml.datasets.get_dataset(102)
         X = dataset.get_data()
