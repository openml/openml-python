import unittest
import os
import sys

if sys.version_info[0] >= 3:
    from unittest import mock
else:
    import mock

<<<<<<< HEAD
import random
import six
=======
from oslo_concurrency import lockutils
>>>>>>> 194706d4
import scipy.sparse

import openml
from openml import OpenMLDataset
from openml.exceptions import OpenMLCacheException, PyOpenMLError
from openml.testing import TestBase
from openml.utils import _tag_entity

from openml.datasets.functions import (_get_cached_dataset,
                                       _get_cached_dataset_features,
                                       _get_cached_dataset_qualities,
                                       _get_cached_datasets,
                                       _get_dataset_description,
                                       _get_dataset_arff,
                                       _get_dataset_features,
                                       _get_dataset_qualities)


class TestOpenMLDataset(TestBase):
    _multiprocess_can_split_ = True

    def setUp(self):
        super(TestOpenMLDataset, self).setUp()

    def tearDown(self):
        self._remove_pickle_files()
        super(TestOpenMLDataset, self).tearDown()

    def _remove_pickle_files(self):
        cache_dir = self.static_cache_dir
        for did in ['-1', '2']:
            with lockutils.external_lock(
                    name='datasets.functions.get_dataset:%s' % did,
                    lock_path=os.path.join(openml.config.get_cache_directory(), 'locks'),
            ):
                pickle_path = os.path.join(cache_dir, 'datasets', did,
                                           'dataset.pkl')
                try:
                    os.remove(pickle_path)
                except:
                    pass

    def test__list_cached_datasets(self):
        openml.config.set_cache_directory(self.static_cache_dir)
        cached_datasets = openml.datasets.functions._list_cached_datasets()
        self.assertIsInstance(cached_datasets, list)
        self.assertEqual(len(cached_datasets), 2)
        self.assertIsInstance(cached_datasets[0], int)

    @mock.patch('openml.datasets.functions._list_cached_datasets')
    def test__get_cached_datasets(self, _list_cached_datasets_mock):
        openml.config.set_cache_directory(self.static_cache_dir)
        _list_cached_datasets_mock.return_value = [-1, 2]
        datasets = _get_cached_datasets()
        self.assertIsInstance(datasets, dict)
        self.assertEqual(len(datasets), 2)
        self.assertIsInstance(list(datasets.values())[0], OpenMLDataset)

    def test__get_cached_dataset(self, ):
        openml.config.set_cache_directory(self.static_cache_dir)
        dataset = _get_cached_dataset(2)
        features = _get_cached_dataset_features(2)
        qualities = _get_cached_dataset_qualities(2)
        self.assertIsInstance(dataset, OpenMLDataset)
        self.assertTrue(len(dataset.features) > 0)
        self.assertTrue(len(dataset.features) == len(features['oml:feature']))
        self.assertTrue(len(dataset.qualities) == len(qualities))

    def test_get_cached_dataset_description(self):
        openml.config.set_cache_directory(self.static_cache_dir)
        description = openml.datasets.functions._get_cached_dataset_description(2)
        self.assertIsInstance(description, dict)

    def test_get_cached_dataset_description_not_cached(self):
        openml.config.set_cache_directory(self.static_cache_dir)
        self.assertRaisesRegexp(OpenMLCacheException, "Dataset description for "
                                                      "dataset id 3 not cached",
                                openml.datasets.functions._get_cached_dataset_description,
                                3)

    def test_get_cached_dataset_arff(self):
        openml.config.set_cache_directory(self.static_cache_dir)
        description = openml.datasets.functions._get_cached_dataset_arff(
            dataset_id=2)
        self.assertIsInstance(description, str)

    def test_get_cached_dataset_arff_not_cached(self):
        openml.config.set_cache_directory(self.static_cache_dir)
        self.assertRaisesRegexp(OpenMLCacheException, "ARFF file for "
                                                      "dataset id 3 not cached",
                                openml.datasets.functions._get_cached_dataset_arff,
                                3)

<<<<<<< HEAD
    def _check_dataset(self, dataset):
            self.assertEqual(type(dataset), dict)
            self.assertGreaterEqual(len(dataset), 2)
            self.assertIn('did', dataset)
            self.assertIsInstance(dataset['did'], int)
            self.assertIn('status', dataset)
            self.assertIsInstance(dataset['status'], six.string_types)
            self.assertIn(dataset['status'], ['in_preparation', 'active',
                                              'deactivated'])

    def test_tag_untag_dataset(self):
        tag = 'test_tag_%d' %random.randint(1, 1000000)
        all_tags = _tag_entity('data', 1, tag)
        self.assertTrue(tag in all_tags)
        all_tags = _tag_entity('data', 1, tag, untag=True)
        self.assertTrue(tag not in all_tags)



=======
>>>>>>> 194706d4
    def test_list_datasets(self):
        # We can only perform a smoke test here because we test on dynamic
        # data from the internet...
        datasets = openml.datasets.list_datasets()
        # 1087 as the number of datasets on openml.org
        self.assertGreaterEqual(len(datasets), 100)
        for did in datasets:
            self._check_dataset(datasets[did])

    def test_list_datasets_by_tag(self):
        datasets = openml.datasets.list_datasets(tag='study_14')
        self.assertGreaterEqual(len(datasets), 100)
        for did in datasets:
            self._check_dataset(datasets[did])

    def test_list_datasets_paginate(self):
        size = 10
        max = 100
        for i in range(0, max, size):
            datasets = openml.datasets.list_datasets(offset=i, size=size)
            self.assertGreaterEqual(size, len(datasets))
            for did in datasets:
                self._check_dataset(datasets[did])

    @unittest.skip('See https://github.com/openml/openml-python/issues/149')
    def test_check_datasets_active(self):
        active = openml.datasets.check_datasets_active([1, 17])
        self.assertTrue(active[1])
        self.assertFalse(active[17])
        self.assertRaisesRegexp(ValueError, 'Could not find dataset 79 in OpenML'
                                            ' dataset list.',
                                openml.datasets.check_datasets_active, [79])

    def test_get_datasets(self):
        dids = [1, 2]
        datasets = openml.datasets.get_datasets(dids)
        self.assertEqual(len(datasets), 2)
        self.assertTrue(os.path.exists(os.path.join(
            openml.config.get_cache_directory(), "datasets", "1", "description.xml")))
        self.assertTrue(os.path.exists(os.path.join(
            openml.config.get_cache_directory(), "datasets", "2", "description.xml")))
        self.assertTrue(os.path.exists(os.path.join(
            openml.config.get_cache_directory(), "datasets", "1", "dataset.arff")))
        self.assertTrue(os.path.exists(os.path.join(
            openml.config.get_cache_directory(), "datasets", "2", "dataset.arff")))
        self.assertTrue(os.path.exists(os.path.join(
            openml.config.get_cache_directory(), "datasets", "1", "features.xml")))
        self.assertTrue(os.path.exists(os.path.join(
            openml.config.get_cache_directory(), "datasets", "2", "features.xml")))
        self.assertTrue(os.path.exists(os.path.join(
            openml.config.get_cache_directory(), "datasets", "1", "qualities.xml")))
        self.assertTrue(os.path.exists(os.path.join(
            openml.config.get_cache_directory(), "datasets", "2", "qualities.xml")))

    def test_get_dataset(self):
        dataset = openml.datasets.get_dataset(1)
        self.assertEqual(type(dataset), OpenMLDataset)
        self.assertEqual(dataset.name, 'anneal')
        self.assertTrue(os.path.exists(os.path.join(
            openml.config.get_cache_directory(), "datasets", "1", "description.xml")))
        self.assertTrue(os.path.exists(os.path.join(
            openml.config.get_cache_directory(), "datasets", "1", "dataset.arff")))
        self.assertTrue(os.path.exists(os.path.join(
            openml.config.get_cache_directory(), "datasets", "1", "features.xml")))
        self.assertTrue(os.path.exists(os.path.join(
            openml.config.get_cache_directory(), "datasets", "1", "qualities.xml")))

        self.assertGreater(len(dataset.features), 1)
        self.assertGreater(len(dataset.qualities), 4)

    def test_get_dataset_with_string(self):
        dataset = openml.datasets.get_dataset(101)
        self.assertRaises(PyOpenMLError, dataset._get_arff, 'arff')
        self.assertRaises(PyOpenMLError, dataset.get_data)

    def test_get_dataset_sparse(self):
        dataset = openml.datasets.get_dataset(102)
        X = dataset.get_data()
        self.assertIsInstance(X, scipy.sparse.csr_matrix)

    def test_download_rowid(self):
        # Smoke test which checks that the dataset has the row-id set correctly
        did = 44
        dataset = openml.datasets.get_dataset(did)
        self.assertEqual(dataset.row_id_attribute, 'Counter')

    def test__get_dataset_description(self):
        description = _get_dataset_description(self.workdir, 2)
        self.assertIsInstance(description, dict)
        description_xml_path = os.path.join(self.workdir,
                                            'description.xml')
        self.assertTrue(os.path.exists(description_xml_path))

    def test__getarff_path_dataset_arff(self):
        openml.config.set_cache_directory(self.static_cache_dir)
        description = openml.datasets.functions._get_cached_dataset_description(2)
        arff_path = _get_dataset_arff(self.workdir, description)
        self.assertIsInstance(arff_path, str)
        self.assertTrue(os.path.exists(arff_path))

    def test__getarff_md5_issue(self):
        description = {
            'oml:id': 5,
            'oml:md5_checksum': 'abc',
            'oml:url': 'https://www.openml.org/data/download/61',
        }
        self.assertRaisesRegexp(
            ValueError,
            'Checksum ad484452702105cbf3d30f8deaba39a9 of downloaded dataset 5 '
            'is unequal to the checksum abc sent by the server.',
            _get_dataset_arff,
            self.workdir, description,
        )

    def test__get_dataset_features(self):
        features = _get_dataset_features(self.workdir, 2)
        self.assertIsInstance(features, dict)
        features_xml_path = os.path.join(self.workdir, 'features.xml')
        self.assertTrue(os.path.exists(features_xml_path))

    def test__get_dataset_qualities(self):
        # Only a smoke check
        qualities = _get_dataset_qualities(self.workdir, 2)
        self.assertIsInstance(qualities, list)

    def test_deletion_of_cache_dir(self):
        # Simple removal
        did_cache_dir = openml.datasets.functions.\
            _create_dataset_cache_directory(1)
        self.assertTrue(os.path.exists(did_cache_dir))
        openml.datasets.functions._remove_dataset_cache_dir(did_cache_dir)
        self.assertFalse(os.path.exists(did_cache_dir))

    # Use _get_dataset_arff to load the description, trigger an exception in the
    # test target and have a slightly higher coverage
    @mock.patch('openml.datasets.functions._get_dataset_arff')
    def test_deletion_of_cache_dir_faulty_download(self, patch):
        patch.side_effect = Exception('Boom!')
        self.assertRaisesRegexp(Exception, 'Boom!', openml.datasets.get_dataset,
                                1)
        datasets_cache_dir = os.path.join(self.workdir, 'datasets')
        self.assertEqual(len(os.listdir(datasets_cache_dir)), 0)

    def test_publish_dataset(self):
        dataset = openml.datasets.get_dataset(3)
        file_path = os.path.join(openml.config.get_cache_directory(),
                                 "datasets", "3", "dataset.arff")
        dataset = OpenMLDataset(
            name="anneal", version=1, description="test",
            format="ARFF", licence="public", default_target_attribute="class", data_file=file_path)
        dataset.publish()
        self.assertIsInstance(dataset.dataset_id, int)

    def test__retrieve_class_labels(self):
        openml.config.set_cache_directory(self.static_cache_dir)
        labels = openml.datasets.get_dataset(2).retrieve_class_labels()
        self.assertEqual(labels, ['1', '2', '3', '4', '5', 'U'])
        labels = openml.datasets.get_dataset(2).retrieve_class_labels(
            target_name='product-type')
        self.assertEqual(labels, ['C', 'H', 'G'])

    def test_upload_dataset_with_url(self):
        dataset = OpenMLDataset(
            name="UploadTestWithURL", version=1, description="test",
            format="ARFF",
            url="https://www.openml.org/data/download/61/dataset_61_iris.arff")
        dataset.publish()
        self.assertIsInstance(dataset.dataset_id, int)<|MERGE_RESOLUTION|>--- conflicted
+++ resolved
@@ -7,12 +7,12 @@
 else:
     import mock
 
-<<<<<<< HEAD
+
 import random
 import six
-=======
+
 from oslo_concurrency import lockutils
->>>>>>> 194706d4
+
 import scipy.sparse
 
 import openml
@@ -106,7 +106,6 @@
                                 openml.datasets.functions._get_cached_dataset_arff,
                                 3)
 
-<<<<<<< HEAD
     def _check_dataset(self, dataset):
             self.assertEqual(type(dataset), dict)
             self.assertGreaterEqual(len(dataset), 2)
@@ -124,10 +123,6 @@
         all_tags = _tag_entity('data', 1, tag, untag=True)
         self.assertTrue(tag not in all_tags)
 
-
-
-=======
->>>>>>> 194706d4
     def test_list_datasets(self):
         # We can only perform a smoke test here because we test on dynamic
         # data from the internet...
