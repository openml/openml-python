import unittest
import os
import random
from itertools import product
from unittest import mock

import arff

import pytest
import numpy as np
import pandas as pd
import scipy.sparse
from oslo_concurrency import lockutils

import openml
from openml import OpenMLDataset
<<<<<<< HEAD
from openml.exceptions import OpenMLCacheException, OpenMLHashException, \
    PrivateDatasetError
=======
from openml.exceptions import OpenMLCacheException, PyOpenMLError, \
    OpenMLHashException, OpenMLPrivateDatasetError
>>>>>>> 0235c512
from openml.testing import TestBase
from openml.utils import _tag_entity, _create_cache_directory_for_id
from openml.datasets.functions import (create_dataset,
                                       attributes_arff_from_df,
                                       _get_cached_dataset,
                                       _get_cached_dataset_features,
                                       _get_cached_dataset_qualities,
                                       _get_cached_datasets,
                                       _get_dataset_arff,
                                       _get_dataset_description,
                                       _get_dataset_features,
                                       _get_dataset_qualities,
                                       _get_online_dataset_arff,
                                       _get_online_dataset_format,
                                       DATASETS_CACHE_DIR_NAME)


class TestOpenMLDataset(TestBase):
    _multiprocess_can_split_ = True

    def setUp(self):
        super(TestOpenMLDataset, self).setUp()

    def tearDown(self):
        self._remove_pickle_files()
        super(TestOpenMLDataset, self).tearDown()

    def _remove_pickle_files(self):
        cache_dir = self.static_cache_dir
        for did in ['-1', '2']:
            with lockutils.external_lock(
                    name='datasets.functions.get_dataset:%s' % did,
                    lock_path=os.path.join(openml.config.get_cache_directory(), 'locks'),
            ):
                pickle_path = os.path.join(cache_dir, 'datasets', did,
                                           'dataset.pkl')
                try:
                    os.remove(pickle_path)
                except (OSError, FileNotFoundError):
                    #  Replaced a bare except. Not sure why either of these would be acceptable.
                    pass

    def _get_empty_param_for_dataset(self):

        return {
            'name': None,
            'description': None,
            'creator': None,
            'contributor': None,
            'collection_date': None,
            'language': None,
            'licence': None,
            'default_target_attribute': None,
            'row_id_attribute': None,
            'ignore_attribute': None,
            'citation': None,
            'attributes': None,
            'data': None
        }

    def test__list_cached_datasets(self):
        openml.config.cache_directory = self.static_cache_dir
        cached_datasets = openml.datasets.functions._list_cached_datasets()
        self.assertIsInstance(cached_datasets, list)
        self.assertEqual(len(cached_datasets), 2)
        self.assertIsInstance(cached_datasets[0], int)

    @mock.patch('openml.datasets.functions._list_cached_datasets')
    def test__get_cached_datasets(self, _list_cached_datasets_mock):
        openml.config.cache_directory = self.static_cache_dir
        _list_cached_datasets_mock.return_value = [-1, 2]
        datasets = _get_cached_datasets()
        self.assertIsInstance(datasets, dict)
        self.assertEqual(len(datasets), 2)
        self.assertIsInstance(list(datasets.values())[0], OpenMLDataset)

    def test__get_cached_dataset(self, ):
        openml.config.cache_directory = self.static_cache_dir
        dataset = _get_cached_dataset(2)
        features = _get_cached_dataset_features(2)
        qualities = _get_cached_dataset_qualities(2)
        self.assertIsInstance(dataset, OpenMLDataset)
        self.assertTrue(len(dataset.features) > 0)
        self.assertTrue(len(dataset.features) == len(features['oml:feature']))
        self.assertTrue(len(dataset.qualities) == len(qualities))

    def test_get_cached_dataset_description(self):
        openml.config.cache_directory = self.static_cache_dir
        description = openml.datasets.functions._get_cached_dataset_description(2)
        self.assertIsInstance(description, dict)

    def test_get_cached_dataset_description_not_cached(self):
        openml.config.cache_directory = self.static_cache_dir
        self.assertRaisesRegex(OpenMLCacheException,
                               "Dataset description for dataset id 3 not cached",
                               openml.datasets.functions._get_cached_dataset_description,
                               dataset_id=3)

    def test_get_cached_dataset_arff(self):
        openml.config.cache_directory = self.static_cache_dir
        description = openml.datasets.functions._get_cached_dataset_arff(dataset_id=2)
        self.assertIsInstance(description, str)

    def test_get_cached_dataset_arff_not_cached(self):
        openml.config.cache_directory = self.static_cache_dir
        self.assertRaisesRegex(OpenMLCacheException,
                               "ARFF file for dataset id 3 not cached",
                               openml.datasets.functions._get_cached_dataset_arff,
                               dataset_id=3)

    def _check_dataset(self, dataset):
        self.assertEqual(type(dataset), dict)
        self.assertGreaterEqual(len(dataset), 2)
        self.assertIn('did', dataset)
        self.assertIsInstance(dataset['did'], int)
        self.assertIn('status', dataset)
        self.assertIsInstance(dataset['status'], str)
        self.assertIn(dataset['status'], ['in_preparation', 'active', 'deactivated'])

    def _check_datasets(self, datasets):
        for did in datasets:
            self._check_dataset(datasets[did])

    def test_tag_untag_dataset(self):
        tag = 'test_tag_%d' % random.randint(1, 1000000)
        all_tags = _tag_entity('data', 1, tag)
        self.assertTrue(tag in all_tags)
        all_tags = _tag_entity('data', 1, tag, untag=True)
        self.assertTrue(tag not in all_tags)

    def test_list_datasets(self):
        # We can only perform a smoke test here because we test on dynamic
        # data from the internet...
        datasets = openml.datasets.list_datasets()
        # 1087 as the number of datasets on openml.org
        self.assertGreaterEqual(len(datasets), 100)
        self._check_datasets(datasets)

    def test_list_datasets_by_tag(self):
        datasets = openml.datasets.list_datasets(tag='study_14')
        self.assertGreaterEqual(len(datasets), 100)
        self._check_datasets(datasets)

    def test_list_datasets_by_size(self):
        datasets = openml.datasets.list_datasets(size=10050)
        self.assertGreaterEqual(len(datasets), 120)
        self._check_datasets(datasets)

    def test_list_datasets_by_number_instances(self):
        datasets = openml.datasets.list_datasets(number_instances="5..100")
        self.assertGreaterEqual(len(datasets), 4)
        self._check_datasets(datasets)

    def test_list_datasets_by_number_features(self):
        datasets = openml.datasets.list_datasets(number_features="50..100")
        self.assertGreaterEqual(len(datasets), 8)
        self._check_datasets(datasets)

    def test_list_datasets_by_number_classes(self):
        datasets = openml.datasets.list_datasets(number_classes="5")
        self.assertGreaterEqual(len(datasets), 3)
        self._check_datasets(datasets)

    def test_list_datasets_by_number_missing_values(self):
        datasets = openml.datasets.list_datasets(number_missing_values="5..100")
        self.assertGreaterEqual(len(datasets), 5)
        self._check_datasets(datasets)

    def test_list_datasets_combined_filters(self):
        datasets = openml.datasets.list_datasets(tag='study_14',
                                                 number_instances="100..1000",
                                                 number_missing_values="800..1000")
        self.assertGreaterEqual(len(datasets), 1)
        self._check_datasets(datasets)

    def test_list_datasets_paginate(self):
        size = 10
        max = 100
        for i in range(0, max, size):
            datasets = openml.datasets.list_datasets(offset=i, size=size)
            self.assertEqual(size, len(datasets))
            self._check_datasets(datasets)

    def test_list_datasets_empty(self):
        datasets = openml.datasets.list_datasets(tag='NoOneWouldUseThisTagAnyway')
        if len(datasets) > 0:
            raise ValueError('UnitTest Outdated, tag was already used (please remove)')

        self.assertIsInstance(datasets, dict)

    @unittest.skip('See https://github.com/openml/openml-python/issues/149')
    def test_check_datasets_active(self):
        active = openml.datasets.check_datasets_active([1, 17])
        self.assertTrue(active[1])
        self.assertFalse(active[17])
        self.assertRaisesRegex(
            ValueError,
            'Could not find dataset 79 in OpenML dataset list.',
            openml.datasets.check_datasets_active,
            [79],
        )

    def test_get_datasets(self):
        dids = [1, 2]
        datasets = openml.datasets.get_datasets(dids)
        self.assertEqual(len(datasets), 2)
        self.assertTrue(os.path.exists(os.path.join(
            openml.config.get_cache_directory(), "datasets", "1", "description.xml")))
        self.assertTrue(os.path.exists(os.path.join(
            openml.config.get_cache_directory(), "datasets", "2", "description.xml")))
        self.assertTrue(os.path.exists(os.path.join(
            openml.config.get_cache_directory(), "datasets", "1", "dataset.arff")))
        self.assertTrue(os.path.exists(os.path.join(
            openml.config.get_cache_directory(), "datasets", "2", "dataset.arff")))
        self.assertTrue(os.path.exists(os.path.join(
            openml.config.get_cache_directory(), "datasets", "1", "features.xml")))
        self.assertTrue(os.path.exists(os.path.join(
            openml.config.get_cache_directory(), "datasets", "2", "features.xml")))
        self.assertTrue(os.path.exists(os.path.join(
            openml.config.get_cache_directory(), "datasets", "1", "qualities.xml")))
        self.assertTrue(os.path.exists(os.path.join(
            openml.config.get_cache_directory(), "datasets", "2", "qualities.xml")))

    def test_get_dataset(self):
        dataset = openml.datasets.get_dataset(1)
        self.assertEqual(type(dataset), OpenMLDataset)
        self.assertEqual(dataset.name, 'anneal')
        self.assertTrue(os.path.exists(os.path.join(
            openml.config.get_cache_directory(), "datasets", "1", "description.xml")))
        self.assertTrue(os.path.exists(os.path.join(
            openml.config.get_cache_directory(), "datasets", "1", "dataset.arff")))
        self.assertTrue(os.path.exists(os.path.join(
            openml.config.get_cache_directory(), "datasets", "1", "features.xml")))
        self.assertTrue(os.path.exists(os.path.join(
            openml.config.get_cache_directory(), "datasets", "1", "qualities.xml")))

        self.assertGreater(len(dataset.features), 1)
        self.assertGreater(len(dataset.qualities), 4)

        # Issue324 Properly handle private datasets when trying to access them
        openml.config.server = self.production_server
        self.assertRaises(OpenMLPrivateDatasetError, openml.datasets.get_dataset, 45)

    def test_get_dataset_sparse(self):
        dataset = openml.datasets.get_dataset(102)
        X = dataset.get_data(dataset_format='array')
        self.assertIsInstance(X, scipy.sparse.csr_matrix)

    def test_download_rowid(self):
        # Smoke test which checks that the dataset has the row-id set correctly
        did = 44
        dataset = openml.datasets.get_dataset(did)
        self.assertEqual(dataset.row_id_attribute, 'Counter')

    def test__get_dataset_description(self):
        description = _get_dataset_description(self.workdir, 2)
        self.assertIsInstance(description, dict)
        description_xml_path = os.path.join(self.workdir,
                                            'description.xml')
        self.assertTrue(os.path.exists(description_xml_path))

    def test__getarff_path_dataset_arff(self):
        openml.config.cache_directory = self.static_cache_dir
        description = openml.datasets.functions._get_cached_dataset_description(2)
        arff_path = _get_dataset_arff(self.workdir, description)
        self.assertIsInstance(arff_path, str)
        self.assertTrue(os.path.exists(arff_path))

    def test__getarff_md5_issue(self):
        description = {
            'oml:id': 5,
            'oml:md5_checksum': 'abc',
            'oml:url': 'https://www.openml.org/data/download/61',
        }
        self.assertRaisesRegex(
            OpenMLHashException,
            'Checksum ad484452702105cbf3d30f8deaba39a9 of downloaded dataset 5 '
            'is unequal to the checksum abc sent by the server.',
            _get_dataset_arff,
            self.workdir, description,
        )

    def test__get_dataset_features(self):
        features = _get_dataset_features(self.workdir, 2)
        self.assertIsInstance(features, dict)
        features_xml_path = os.path.join(self.workdir, 'features.xml')
        self.assertTrue(os.path.exists(features_xml_path))

    def test__get_dataset_qualities(self):
        # Only a smoke check
        qualities = _get_dataset_qualities(self.workdir, 2)
        self.assertIsInstance(qualities, list)

    def test_deletion_of_cache_dir(self):
        # Simple removal
        did_cache_dir = _create_cache_directory_for_id(
            DATASETS_CACHE_DIR_NAME, 1,
        )
        self.assertTrue(os.path.exists(did_cache_dir))
        openml.utils._remove_cache_dir_for_id(
            DATASETS_CACHE_DIR_NAME, did_cache_dir,
        )
        self.assertFalse(os.path.exists(did_cache_dir))

    # Use _get_dataset_arff to load the description, trigger an exception in the
    # test target and have a slightly higher coverage
    @mock.patch('openml.datasets.functions._get_dataset_arff')
    def test_deletion_of_cache_dir_faulty_download(self, patch):
        patch.side_effect = Exception('Boom!')
        self.assertRaisesRegex(Exception, 'Boom!', openml.datasets.get_dataset, dataset_id=1)
        datasets_cache_dir = os.path.join(
            self.workdir, 'org', 'openml', 'test', 'datasets'
        )
        self.assertEqual(len(os.listdir(datasets_cache_dir)), 0)

    def test_publish_dataset(self):

        openml.datasets.get_dataset(3)
        file_path = os.path.join(openml.config.get_cache_directory(),
                                 "datasets", "3", "dataset.arff")
        dataset = OpenMLDataset(
            "anneal",
            "test",
            data_format="arff",
            version=1,
            licence="public",
            default_target_attribute="class",
            data_file=file_path,
        )
        dataset.publish()
        self.assertIsInstance(dataset.dataset_id, int)

    def test__retrieve_class_labels(self):
        openml.config.cache_directory = self.static_cache_dir
        labels = openml.datasets.get_dataset(2).retrieve_class_labels()
        self.assertEqual(labels, ['1', '2', '3', '4', '5', 'U'])
        labels = openml.datasets.get_dataset(2).retrieve_class_labels(
            target_name='product-type')
        self.assertEqual(labels, ['C', 'H', 'G'])

    def test_upload_dataset_with_url(self):

        dataset = OpenMLDataset(
            "%s-UploadTestWithURL" % self._get_sentinel(),
            "test",
            data_format="arff",
            version=1,
            url="https://www.openml.org/data/download/61/dataset_61_iris.arff",
        )
        dataset.publish()
        self.assertIsInstance(dataset.dataset_id, int)

    def test_data_status(self):
        dataset = OpenMLDataset(
            "%s-UploadTestWithURL" % self._get_sentinel(),
            "test", "ARFF",
            version=1,
            url="https://www.openml.org/data/download/61/dataset_61_iris.arff")
        dataset.publish()
        did = dataset.dataset_id

        # admin key for test server (only adminds can activate datasets.
        # all users can deactivate their own datasets)
        openml.config.apikey = 'd488d8afd93b32331cf6ea9d7003d4c3'

        openml.datasets.status_update(did, 'active')
        # need to use listing fn, as this is immune to cache
        result = openml.datasets.list_datasets(data_id=did, status='all')
        self.assertEqual(len(result), 1)
        self.assertEqual(result[did]['status'], 'active')
        openml.datasets.status_update(did, 'deactivated')
        # need to use listing fn, as this is immune to cache
        result = openml.datasets.list_datasets(data_id=did, status='all')
        self.assertEqual(len(result), 1)
        self.assertEqual(result[did]['status'], 'deactivated')
        openml.datasets.status_update(did, 'active')
        # need to use listing fn, as this is immune to cache
        result = openml.datasets.list_datasets(data_id=did, status='all')
        self.assertEqual(len(result), 1)
        self.assertEqual(result[did]['status'], 'active')
        with self.assertRaises(ValueError):
            openml.datasets.status_update(did, 'in_preparation')
        # need to use listing fn, as this is immune to cache
        result = openml.datasets.list_datasets(data_id=did, status='all')
        self.assertEqual(len(result), 1)
        self.assertEqual(result[did]['status'], 'active')

    def test_attributes_arff_from_df(self):
        # DataFrame case
        df = pd.DataFrame(
            [[1, 1.0, 'xxx', 'A', True], [2, 2.0, 'yyy', 'B', False]],
            columns=['integer', 'floating', 'string', 'category', 'boolean']
        )
        df['category'] = df['category'].astype('category')
        attributes = attributes_arff_from_df(df)
        self.assertEqual(attributes, [('integer', 'INTEGER'),
                                      ('floating', 'REAL'),
                                      ('string', 'STRING'),
                                      ('category', ['A', 'B']),
                                      ('boolean', ['True', 'False'])])
        # SparseDataFrame case
        df = pd.SparseDataFrame([[1, 1.0],
                                 [2, 2.0],
                                 [0, 0]],
                                columns=['integer', 'floating'],
                                default_fill_value=0)
        df['integer'] = df['integer'].astype(np.int64)
        attributes = attributes_arff_from_df(df)
        self.assertEqual(attributes, [('integer', 'INTEGER'),
                                      ('floating', 'REAL')])

    def test_attributes_arff_from_df_mixed_dtype_categories(self):
        # liac-arff imposed categorical attributes to be of sting dtype. We
        # raise an error if this is not the case.
        df = pd.DataFrame([[1], ['2'], [3.]])
        df[0] = df[0].astype('category')
        err_msg = "The column '0' of the dataframe is of 'category' dtype."
        with pytest.raises(ValueError, match=err_msg):
            attributes_arff_from_df(df)

    def test_attributes_arff_from_df_unknown_dtype(self):
        # check that an error is raised when the dtype is not supported by
        # liac-arff
        data = [
            [[1], ['2'], [3.]],
            [pd.Timestamp('2012-05-01'), pd.Timestamp('2012-05-02')],
        ]
        dtype = [
            'mixed-integer',
            'datetime64'
        ]
        for arr, dt in zip(data, dtype):
            df = pd.DataFrame(arr)
            err_msg = ("The dtype '{}' of the column '0' is not currently "
                       "supported by liac-arff".format(dt))
            with pytest.raises(ValueError, match=err_msg):
                attributes_arff_from_df(df)

    def test_create_dataset_numpy(self):

        data = np.array(
            [
                [1, 2, 3],
                [1.2, 2.5, 3.8],
                [2, 5, 8],
                [0, 1, 0]
            ]
        ).T

        attributes = [('col_{}'.format(i), 'REAL')
                      for i in range(data.shape[1])]

        dataset = create_dataset(
            name='%s-NumPy_testing_dataset' % self._get_sentinel(),
            description='Synthetic dataset created from a NumPy array',
            creator='OpenML tester',
            contributor=None,
            collection_date='01-01-2018',
            language='English',
            licence='MIT',
            default_target_attribute='col_{}'.format(data.shape[1] - 1),
            row_id_attribute=None,
            ignore_attribute=None,
            citation='None',
            attributes=attributes,
            data=data,
            version_label='test',
            original_data_url='http://openml.github.io/openml-python',
            paper_url='http://openml.github.io/openml-python'
        )

        upload_did = dataset.publish()

        self.assertEqual(
            _get_online_dataset_arff(upload_did),
            dataset._dataset,
            "Uploaded arff does not match original one"
        )
        self.assertEqual(
            _get_online_dataset_format(upload_did),
            'arff',
            "Wrong format for dataset"
        )

    def test_create_dataset_list(self):

        data = [
            ['a', 'sunny', 85.0, 85.0, 'FALSE', 'no'],
            ['b', 'sunny', 80.0, 90.0, 'TRUE', 'no'],
            ['c', 'overcast', 83.0, 86.0, 'FALSE', 'yes'],
            ['d', 'rainy', 70.0, 96.0, 'FALSE', 'yes'],
            ['e', 'rainy', 68.0, 80.0, 'FALSE', 'yes'],
            ['f', 'rainy', 65.0, 70.0, 'TRUE', 'no'],
            ['g', 'overcast', 64.0, 65.0, 'TRUE', 'yes'],
            ['h', 'sunny', 72.0, 95.0, 'FALSE', 'no'],
            ['i', 'sunny', 69.0, 70.0, 'FALSE', 'yes'],
            ['j', 'rainy', 75.0, 80.0, 'FALSE', 'yes'],
            ['k', 'sunny', 75.0, 70.0, 'TRUE', 'yes'],
            ['l', 'overcast', 72.0, 90.0, 'TRUE', 'yes'],
            ['m', 'overcast', 81.0, 75.0, 'FALSE', 'yes'],
            ['n', 'rainy', 71.0, 91.0, 'TRUE', 'no'],
        ]

        attributes = [
            ('rnd_str', 'STRING'),
            ('outlook', ['sunny', 'overcast', 'rainy']),
            ('temperature', 'REAL'),
            ('humidity', 'REAL'),
            ('windy', ['TRUE', 'FALSE']),
            ('play', ['yes', 'no']),
        ]

        dataset = create_dataset(
            name="%s-ModifiedWeather" % self._get_sentinel(),
            description=(
                'Testing dataset upload when the data is a list of lists'
            ),
            creator='OpenML test',
            contributor=None,
            collection_date='21-09-2018',
            language='English',
            licence='MIT',
            default_target_attribute='play',
            row_id_attribute=None,
            ignore_attribute=None,
            citation='None',
            attributes=attributes,
            data=data,
            version_label='test',
            original_data_url='http://openml.github.io/openml-python',
            paper_url='http://openml.github.io/openml-python'
        )

        upload_did = dataset.publish()
        self.assertEqual(
            _get_online_dataset_arff(upload_did),
            dataset._dataset,
            "Uploaded ARFF does not match original one"
        )
        self.assertEqual(
            _get_online_dataset_format(upload_did),
            'arff',
            "Wrong format for dataset"
        )

    def test_create_dataset_sparse(self):

        # test the scipy.sparse.coo_matrix
        sparse_data = scipy.sparse.coo_matrix((
            [0.0, 1.0, 1.0, 1.0, 1.0, 1.0, 1.0],
            ([0, 1, 1, 2, 2, 3, 3], [0, 1, 2, 0, 2, 0, 1])
        ))

        column_names = [
            ('input1', 'REAL'),
            ('input2', 'REAL'),
            ('y', 'REAL'),
        ]

        xor_dataset = create_dataset(
            name="%s-XOR" % self._get_sentinel(),
            description='Dataset representing the XOR operation',
            creator=None,
            contributor=None,
            collection_date=None,
            language='English',
            licence=None,
            default_target_attribute='y',
            row_id_attribute=None,
            ignore_attribute=None,
            citation=None,
            attributes=column_names,
            data=sparse_data,
            version_label='test',
        )

        upload_did = xor_dataset.publish()
        self.assertEqual(
            _get_online_dataset_arff(upload_did),
            xor_dataset._dataset,
            "Uploaded ARFF does not match original one"
        )
        self.assertEqual(
            _get_online_dataset_format(upload_did),
            'sparse_arff',
            "Wrong format for dataset"
        )

        # test the list of dicts sparse representation
        sparse_data = [
            {0: 0.0},
            {1: 1.0, 2: 1.0},
            {0: 1.0, 2: 1.0},
            {0: 1.0, 1: 1.0}
        ]

        xor_dataset = create_dataset(
            name="%s-XOR" % self._get_sentinel(),
            description='Dataset representing the XOR operation',
            creator=None,
            contributor=None,
            collection_date=None,
            language='English',
            licence=None,
            default_target_attribute='y',
            row_id_attribute=None,
            ignore_attribute=None,
            citation=None,
            attributes=column_names,
            data=sparse_data,
            version_label='test',
        )

        upload_did = xor_dataset.publish()
        self.assertEqual(
            _get_online_dataset_arff(upload_did),
            xor_dataset._dataset,
            "Uploaded ARFF does not match original one"
        )
        self.assertEqual(
            _get_online_dataset_format(upload_did),
            'sparse_arff',
            "Wrong format for dataset"
        )

    def test_create_invalid_dataset(self):

        data = [
            'sunny',
            'overcast',
            'overcast',
            'rainy',
            'rainy',
            'rainy',
            'overcast',
            'sunny',
            'sunny',
            'rainy',
            'sunny',
            'overcast',
            'overcast',
            'rainy',
        ]

        param = self._get_empty_param_for_dataset()
        param['data'] = data

        self.assertRaises(
            ValueError,
            create_dataset,
            **param
        )

        param['data'] = data[0]
        self.assertRaises(
            ValueError,
            create_dataset,
            **param
        )

    def test_get_online_dataset_arff(self):

        # Australian dataset
        dataset_id = 100
        dataset = openml.datasets.get_dataset(dataset_id)
        decoder = arff.ArffDecoder()
        # check if the arff from the dataset is
        # the same as the arff from _get_arff function
        d_format = (dataset.format).lower()

        self.assertEqual(
            dataset._get_arff(d_format),
            decoder.decode(
                _get_online_dataset_arff(dataset_id),
                encode_nominal=True,
                return_type=arff.DENSE
                if d_format == 'arff' else arff.COO
            ),
            "ARFF files are not equal"
        )

    def test_get_online_dataset_format(self):

        # Phoneme dataset
        dataset_id = 77
        dataset = openml.datasets.get_dataset(dataset_id)

        self.assertEqual(
            (dataset.format).lower(),
            _get_online_dataset_format(dataset_id),
            "The format of the ARFF files is different"
        )

    def test_create_dataset_pandas(self):
        data = [
            ['a', 'sunny', 85.0, 85.0, 'FALSE', 'no'],
            ['b', 'sunny', 80.0, 90.0, 'TRUE', 'no'],
            ['c', 'overcast', 83.0, 86.0, 'FALSE', 'yes'],
            ['d', 'rainy', 70.0, 96.0, 'FALSE', 'yes'],
            ['e', 'rainy', 68.0, 80.0, 'FALSE', 'yes']
        ]
        column_names = ['rnd_str', 'outlook', 'temperature', 'humidity',
                        'windy', 'play']
        df = pd.DataFrame(data, columns=column_names)
        # enforce the type of each column
        df['outlook'] = df['outlook'].astype('category')
        df['windy'] = df['windy'].astype('bool')
        df['play'] = df['play'].astype('category')
        # meta-information
        name = '%s-pandas_testing_dataset' % self._get_sentinel()
        description = 'Synthetic dataset created from a Pandas DataFrame'
        creator = 'OpenML tester'
        collection_date = '01-01-2018'
        language = 'English'
        licence = 'MIT'
        default_target_attribute = 'play'
        citation = 'None'
        original_data_url = 'http://openml.github.io/openml-python'
        paper_url = 'http://openml.github.io/openml-python'
        dataset = openml.datasets.functions.create_dataset(
            name=name,
            description=description,
            creator=creator,
            contributor=None,
            collection_date=collection_date,
            language=language,
            licence=licence,
            default_target_attribute=default_target_attribute,
            row_id_attribute=None,
            ignore_attribute=None,
            citation=citation,
            attributes='auto',
            data=df,
            version_label='test',
            original_data_url=original_data_url,
            paper_url=paper_url
        )
        upload_did = dataset.publish()
        self.assertEqual(
            _get_online_dataset_arff(upload_did),
            dataset._dataset,
            "Uploaded ARFF does not match original one"
        )

        # Check that SparseDataFrame are supported properly
        sparse_data = scipy.sparse.coo_matrix((
            [0.0, 1.0, 1.0, 1.0, 1.0, 1.0, 1.0],
            ([0, 1, 1, 2, 2, 3, 3], [0, 1, 2, 0, 2, 0, 1])
        ))
        column_names = ['input1', 'input2', 'y']
        df = pd.SparseDataFrame(sparse_data, columns=column_names)
        # meta-information
        description = 'Synthetic dataset created from a Pandas SparseDataFrame'
        dataset = openml.datasets.functions.create_dataset(
            name=name,
            description=description,
            creator=creator,
            contributor=None,
            collection_date=collection_date,
            language=language,
            licence=licence,
            default_target_attribute=default_target_attribute,
            row_id_attribute=None,
            ignore_attribute=None,
            citation=citation,
            attributes='auto',
            data=df,
            version_label='test',
            original_data_url=original_data_url,
            paper_url=paper_url
        )
        upload_did = dataset.publish()
        self.assertEqual(
            _get_online_dataset_arff(upload_did),
            dataset._dataset,
            "Uploaded ARFF does not match original one"
        )
        self.assertEqual(
            _get_online_dataset_format(upload_did),
            'sparse_arff',
            "Wrong format for dataset"
        )

        # Check that we can overwrite the attributes
        data = [['a'], ['b'], ['c'], ['d'], ['e']]
        column_names = ['rnd_str']
        df = pd.DataFrame(data, columns=column_names)
        df['rnd_str'] = df['rnd_str'].astype('category')
        attributes = {'rnd_str': ['a', 'b', 'c', 'd', 'e', 'f', 'g']}
        dataset = openml.datasets.functions.create_dataset(
            name=name,
            description=description,
            creator=creator,
            contributor=None,
            collection_date=collection_date,
            language=language,
            licence=licence,
            default_target_attribute=default_target_attribute,
            row_id_attribute=None,
            ignore_attribute=None,
            citation=citation,
            attributes=attributes,
            data=df,
            version_label='test',
            original_data_url=original_data_url,
            paper_url=paper_url
        )
        upload_did = dataset.publish()
        downloaded_data = _get_online_dataset_arff(upload_did)
        self.assertEqual(
            downloaded_data,
            dataset._dataset,
            "Uploaded ARFF does not match original one"
        )
        self.assertTrue(
            '@ATTRIBUTE rnd_str {a, b, c, d, e, f, g}' in downloaded_data)

    def test_ignore_attributes_dataset(self):
        data = [
            ['a', 'sunny', 85.0, 85.0, 'FALSE', 'no'],
            ['b', 'sunny', 80.0, 90.0, 'TRUE', 'no'],
            ['c', 'overcast', 83.0, 86.0, 'FALSE', 'yes'],
            ['d', 'rainy', 70.0, 96.0, 'FALSE', 'yes'],
            ['e', 'rainy', 68.0, 80.0, 'FALSE', 'yes']
        ]
        column_names = ['rnd_str', 'outlook', 'temperature', 'humidity',
                        'windy', 'play']
        df = pd.DataFrame(data, columns=column_names)
        # enforce the type of each column
        df['outlook'] = df['outlook'].astype('category')
        df['windy'] = df['windy'].astype('bool')
        df['play'] = df['play'].astype('category')
        # meta-information
        name = '%s-pandas_testing_dataset' % self._get_sentinel()
        description = 'Synthetic dataset created from a Pandas DataFrame'
        creator = 'OpenML tester'
        collection_date = '01-01-2018'
        language = 'English'
        licence = 'MIT'
        default_target_attribute = 'play'
        citation = 'None'
        original_data_url = 'http://openml.github.io/openml-python'
        paper_url = 'http://openml.github.io/openml-python'

        # we use the create_dataset function which call the OpenMLDataset
        # constructor
        # pass a string to ignore_attribute
        dataset = openml.datasets.functions.create_dataset(
            name=name,
            description=description,
            creator=creator,
            contributor=None,
            collection_date=collection_date,
            language=language,
            licence=licence,
            default_target_attribute=default_target_attribute,
            row_id_attribute=None,
            ignore_attribute='outlook',
            citation=citation,
            attributes='auto',
            data=df,
            version_label='test',
            original_data_url=original_data_url,
            paper_url=paper_url
        )
        self.assertEqual(dataset.ignore_attributes, ['outlook'])

        # pass a list to ignore_attribute
        dataset = openml.datasets.functions.create_dataset(
            name=name,
            description=description,
            creator=creator,
            contributor=None,
            collection_date=collection_date,
            language=language,
            licence=licence,
            default_target_attribute=default_target_attribute,
            row_id_attribute=None,
            ignore_attribute=['outlook', 'windy'],
            citation=citation,
            attributes='auto',
            data=df,
            version_label='test',
            original_data_url=original_data_url,
            paper_url=paper_url
        )
        self.assertEqual(dataset.ignore_attributes, ['outlook', 'windy'])

        # raise an error if unknown type
        err_msg = 'Wrong data type for ignore_attribute. Should be list.'
        with pytest.raises(ValueError, match=err_msg):
            openml.datasets.functions.create_dataset(
                name=name,
                description=description,
                creator=creator,
                contributor=None,
                collection_date=collection_date,
                language=language,
                licence=licence,
                default_target_attribute=default_target_attribute,
                row_id_attribute=None,
                ignore_attribute=tuple(['outlook', 'windy']),
                citation=citation,
                attributes='auto',
                data=df,
                version_label='test',
                original_data_url=original_data_url,
                paper_url=paper_url
            )

    def test_create_dataset_row_id_attribute_error(self):
        # meta-information
        name = '%s-pandas_testing_dataset' % self._get_sentinel()
        description = 'Synthetic dataset created from a Pandas DataFrame'
        creator = 'OpenML tester'
        collection_date = '01-01-2018'
        language = 'English'
        licence = 'MIT'
        default_target_attribute = 'target'
        citation = 'None'
        original_data_url = 'http://openml.github.io/openml-python'
        paper_url = 'http://openml.github.io/openml-python'
        # Check that the index name is well inferred.
        data = [['a', 1, 0],
                ['b', 2, 1],
                ['c', 3, 0],
                ['d', 4, 1],
                ['e', 5, 0]]
        column_names = ['rnd_str', 'integer', 'target']
        df = pd.DataFrame(data, columns=column_names)
        # affecting row_id_attribute to an unknown column should raise an error
        err_msg = ("should be one of the data attribute.")
        with pytest.raises(ValueError, match=err_msg):
            openml.datasets.functions.create_dataset(
                name=name,
                description=description,
                creator=creator,
                contributor=None,
                collection_date=collection_date,
                language=language,
                licence=licence,
                default_target_attribute=default_target_attribute,
                ignore_attribute=None,
                citation=citation,
                attributes='auto',
                data=df,
                row_id_attribute='unknown_row_id',
                version_label='test',
                original_data_url=original_data_url,
                paper_url=paper_url
            )

    def test_create_dataset_row_id_attribute_inference(self):
        # meta-information
        name = '%s-pandas_testing_dataset' % self._get_sentinel()
        description = 'Synthetic dataset created from a Pandas DataFrame'
        creator = 'OpenML tester'
        collection_date = '01-01-2018'
        language = 'English'
        licence = 'MIT'
        default_target_attribute = 'target'
        citation = 'None'
        original_data_url = 'http://openml.github.io/openml-python'
        paper_url = 'http://openml.github.io/openml-python'
        # Check that the index name is well inferred.
        data = [['a', 1, 0],
                ['b', 2, 1],
                ['c', 3, 0],
                ['d', 4, 1],
                ['e', 5, 0]]
        column_names = ['rnd_str', 'integer', 'target']
        df = pd.DataFrame(data, columns=column_names)
        row_id_attr = [None, 'integer']
        df_index_name = [None, 'index_name']
        expected_row_id = [None, 'index_name', 'integer', 'integer']
        for output_row_id, (row_id, index_name) in zip(expected_row_id,
                                                       product(row_id_attr,
                                                               df_index_name)):
            df.index.name = index_name
            dataset = openml.datasets.functions.create_dataset(
                name=name,
                description=description,
                creator=creator,
                contributor=None,
                collection_date=collection_date,
                language=language,
                licence=licence,
                default_target_attribute=default_target_attribute,
                ignore_attribute=None,
                citation=citation,
                attributes='auto',
                data=df,
                row_id_attribute=row_id,
                version_label='test',
                original_data_url=original_data_url,
                paper_url=paper_url
            )
            self.assertEqual(dataset.row_id_attribute, output_row_id)
            upload_did = dataset.publish()
            arff_dataset = arff.loads(_get_online_dataset_arff(upload_did))
            arff_data = np.array(arff_dataset['data'], dtype=object)
            # if we set the name of the index then the index will be added to
            # the data
            expected_shape = (5, 3) if index_name is None else (5, 4)
            self.assertEqual(arff_data.shape, expected_shape)

    def test_create_dataset_attributes_auto_without_df(self):
        # attributes cannot be inferred without passing a dataframe
        data = np.array([[1, 2, 3],
                         [1.2, 2.5, 3.8],
                         [2, 5, 8],
                         [0, 1, 0]]).T
        attributes = 'auto'
        name = 'NumPy_testing_dataset'
        description = 'Synthetic dataset created from a NumPy array'
        creator = 'OpenML tester'
        collection_date = '01-01-2018'
        language = 'English'
        licence = 'MIT'
        default_target_attribute = 'col_{}'.format(data.shape[1] - 1)
        citation = 'None'
        original_data_url = 'http://openml.github.io/openml-python'
        paper_url = 'http://openml.github.io/openml-python'
        err_msg = "Automatically inferring attributes requires a pandas"
        with pytest.raises(ValueError, match=err_msg):
            openml.datasets.functions.create_dataset(
                name=name,
                description=description,
                creator=creator,
                contributor=None,
                collection_date=collection_date,
                language=language,
                licence=licence,
                default_target_attribute=default_target_attribute,
                row_id_attribute=None,
                ignore_attribute=None,
                citation=citation,
                attributes=attributes,
                data=data,
                version_label='test',
                original_data_url=original_data_url,
                paper_url=paper_url
            )<|MERGE_RESOLUTION|>--- conflicted
+++ resolved
@@ -14,13 +14,8 @@
 
 import openml
 from openml import OpenMLDataset
-<<<<<<< HEAD
 from openml.exceptions import OpenMLCacheException, OpenMLHashException, \
     PrivateDatasetError
-=======
-from openml.exceptions import OpenMLCacheException, PyOpenMLError, \
-    OpenMLHashException, OpenMLPrivateDatasetError
->>>>>>> 0235c512
 from openml.testing import TestBase
 from openml.utils import _tag_entity, _create_cache_directory_for_id
 from openml.datasets.functions import (create_dataset,
