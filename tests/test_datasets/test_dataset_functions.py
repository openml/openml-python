# License: BSD 3-Clause

import os
import random
from itertools import product
from unittest import mock

import arff
import time

import pytest
import numpy as np
import pandas as pd
import scipy.sparse
from oslo_concurrency import lockutils

import openml
from openml import OpenMLDataset
from openml.exceptions import OpenMLCacheException, OpenMLHashException, OpenMLPrivateDatasetError
from openml.testing import TestBase
from openml.utils import _tag_entity, _create_cache_directory_for_id
from openml.datasets.functions import (
    create_dataset,
    attributes_arff_from_df,
    _get_cached_dataset,
    _get_cached_dataset_features,
    _get_cached_dataset_qualities,
    _get_cached_datasets,
    _get_dataset_arff,
    _get_dataset_description,
    _get_dataset_features,
    _get_dataset_qualities,
    _get_online_dataset_arff,
    _get_online_dataset_format,
    DATASETS_CACHE_DIR_NAME,
)


class TestOpenMLDataset(TestBase):
    _multiprocess_can_split_ = True

    def setUp(self):
        super(TestOpenMLDataset, self).setUp()

    def tearDown(self):
        self._remove_pickle_files()
        super(TestOpenMLDataset, self).tearDown()

    def _remove_pickle_files(self):
        self.lock_path = os.path.join(openml.config.get_cache_directory(), "locks")
        for did in ["-1", "2"]:
            with lockutils.external_lock(
                name="datasets.functions.get_dataset:%s" % did, lock_path=self.lock_path,
            ):
                pickle_path = os.path.join(
                    openml.config.get_cache_directory(), "datasets", did, "dataset.pkl.py3"
                )
                try:
                    os.remove(pickle_path)
                except (OSError, FileNotFoundError):
                    #  Replaced a bare except. Not sure why either of these would be acceptable.
                    pass

    def _get_empty_param_for_dataset(self):

        return {
            "name": None,
            "description": None,
            "creator": None,
            "contributor": None,
            "collection_date": None,
            "language": None,
            "licence": None,
            "default_target_attribute": None,
            "row_id_attribute": None,
            "ignore_attribute": None,
            "citation": None,
            "attributes": None,
            "data": None,
        }

    def test__list_cached_datasets(self):
        openml.config.cache_directory = self.static_cache_dir
        cached_datasets = openml.datasets.functions._list_cached_datasets()
        self.assertIsInstance(cached_datasets, list)
        self.assertEqual(len(cached_datasets), 2)
        self.assertIsInstance(cached_datasets[0], int)

    @mock.patch("openml.datasets.functions._list_cached_datasets")
    def test__get_cached_datasets(self, _list_cached_datasets_mock):
        openml.config.cache_directory = self.static_cache_dir
        _list_cached_datasets_mock.return_value = [-1, 2]
        datasets = _get_cached_datasets()
        self.assertIsInstance(datasets, dict)
        self.assertEqual(len(datasets), 2)
        self.assertIsInstance(list(datasets.values())[0], OpenMLDataset)

    def test__get_cached_dataset(self,):
        openml.config.cache_directory = self.static_cache_dir
        dataset = _get_cached_dataset(2)
        features = _get_cached_dataset_features(2)
        qualities = _get_cached_dataset_qualities(2)
        self.assertIsInstance(dataset, OpenMLDataset)
        self.assertTrue(len(dataset.features) > 0)
        self.assertTrue(len(dataset.features) == len(features["oml:feature"]))
        self.assertTrue(len(dataset.qualities) == len(qualities))

    def test_get_cached_dataset_description(self):
        openml.config.cache_directory = self.static_cache_dir
        description = openml.datasets.functions._get_cached_dataset_description(2)
        self.assertIsInstance(description, dict)

    def test_get_cached_dataset_description_not_cached(self):
        openml.config.cache_directory = self.static_cache_dir
        self.assertRaisesRegex(
            OpenMLCacheException,
            "Dataset description for dataset id 3 not cached",
            openml.datasets.functions._get_cached_dataset_description,
            dataset_id=3,
        )

    def test_get_cached_dataset_arff(self):
        openml.config.cache_directory = self.static_cache_dir
        description = openml.datasets.functions._get_cached_dataset_arff(dataset_id=2)
        self.assertIsInstance(description, str)

    def test_get_cached_dataset_arff_not_cached(self):
        openml.config.cache_directory = self.static_cache_dir
        self.assertRaisesRegex(
            OpenMLCacheException,
            "ARFF file for dataset id 3 not cached",
            openml.datasets.functions._get_cached_dataset_arff,
            dataset_id=3,
        )

    def _check_dataset(self, dataset):
        self.assertEqual(type(dataset), dict)
        self.assertGreaterEqual(len(dataset), 2)
        self.assertIn("did", dataset)
        self.assertIsInstance(dataset["did"], int)
        self.assertIn("status", dataset)
        self.assertIsInstance(dataset["status"], str)
        self.assertIn(dataset["status"], ["in_preparation", "active", "deactivated"])

    def _check_datasets(self, datasets):
        for did in datasets:
            self._check_dataset(datasets[did])

    def test_tag_untag_dataset(self):
        tag = "test_tag_%d" % random.randint(1, 1000000)
        all_tags = _tag_entity("data", 1, tag)
        self.assertTrue(tag in all_tags)
        all_tags = _tag_entity("data", 1, tag, untag=True)
        self.assertTrue(tag not in all_tags)

    def test_list_datasets(self):
        # We can only perform a smoke test here because we test on dynamic
        # data from the internet...
        datasets = openml.datasets.list_datasets()
        # 1087 as the number of datasets on openml.org
        self.assertGreaterEqual(len(datasets), 100)
        self._check_datasets(datasets)

    def test_list_datasets_output_format(self):
        datasets = openml.datasets.list_datasets(output_format="dataframe")
        self.assertIsInstance(datasets, pd.DataFrame)
        self.assertGreaterEqual(len(datasets), 100)

    def test_list_datasets_by_tag(self):
        datasets = openml.datasets.list_datasets(tag="study_14")
        self.assertGreaterEqual(len(datasets), 100)
        self._check_datasets(datasets)

    def test_list_datasets_by_size(self):
        datasets = openml.datasets.list_datasets(size=10050)
        self.assertGreaterEqual(len(datasets), 120)
        self._check_datasets(datasets)

    def test_list_datasets_by_number_instances(self):
        datasets = openml.datasets.list_datasets(number_instances="5..100")
        self.assertGreaterEqual(len(datasets), 4)
        self._check_datasets(datasets)

    def test_list_datasets_by_number_features(self):
        datasets = openml.datasets.list_datasets(number_features="50..100")
        self.assertGreaterEqual(len(datasets), 8)
        self._check_datasets(datasets)

    def test_list_datasets_by_number_classes(self):
        datasets = openml.datasets.list_datasets(number_classes="5")
        self.assertGreaterEqual(len(datasets), 3)
        self._check_datasets(datasets)

    def test_list_datasets_by_number_missing_values(self):
        datasets = openml.datasets.list_datasets(number_missing_values="5..100")
        self.assertGreaterEqual(len(datasets), 5)
        self._check_datasets(datasets)

    def test_list_datasets_combined_filters(self):
        datasets = openml.datasets.list_datasets(
            tag="study_14", number_instances="100..1000", number_missing_values="800..1000"
        )
        self.assertGreaterEqual(len(datasets), 1)
        self._check_datasets(datasets)

    def test_list_datasets_paginate(self):
        size = 10
        max = 100
        for i in range(0, max, size):
            datasets = openml.datasets.list_datasets(offset=i, size=size)
            self.assertEqual(size, len(datasets))
            self._check_datasets(datasets)

    def test_list_datasets_empty(self):
        datasets = openml.datasets.list_datasets(tag="NoOneWouldUseThisTagAnyway")
        if len(datasets) > 0:
            raise ValueError("UnitTest Outdated, tag was already used (please remove)")

        self.assertIsInstance(datasets, dict)

    def test_check_datasets_active(self):
        # Have to test on live because there is no deactivated dataset on the test server.
        openml.config.server = self.production_server
        active = openml.datasets.check_datasets_active([2, 17])
        self.assertTrue(active[2])
        self.assertFalse(active[17])
        self.assertRaisesRegex(
            ValueError,
            "Could not find dataset 79 in OpenML dataset list.",
            openml.datasets.check_datasets_active,
            [79],
        )
        openml.config.server = self.test_server

    def _datasets_retrieved_successfully(self, dids, metadata_only=True):
        """ Checks that all files for the given dids have been downloaded.

        This includes:
            - description
            - qualities
            - features
            - absence of data arff if metadata_only, else it must be present too.
        """
        for did in dids:
            self.assertTrue(
                os.path.exists(
                    os.path.join(
                        openml.config.get_cache_directory(), "datasets", str(did), "description.xml"
                    )
                )
            )
            self.assertTrue(
                os.path.exists(
                    os.path.join(
                        openml.config.get_cache_directory(), "datasets", str(did), "qualities.xml"
                    )
                )
            )
            self.assertTrue(
                os.path.exists(
                    os.path.join(
                        openml.config.get_cache_directory(), "datasets", str(did), "features.xml"
                    )
                )
            )

            data_assert = self.assertFalse if metadata_only else self.assertTrue
            data_assert(
                os.path.exists(
                    os.path.join(
                        openml.config.get_cache_directory(), "datasets", str(did), "dataset.arff"
                    )
                )
            )

    def test__name_to_id_with_deactivated(self):
        """ Check that an activated dataset is returned if an earlier deactivated one exists. """
        openml.config.server = self.production_server
        # /d/1 was deactivated
        self.assertEqual(openml.datasets.functions._name_to_id("anneal"), 2)
        openml.config.server = self.test_server

    def test__name_to_id_with_multiple_active(self):
        """ With multiple active datasets, retrieve the least recent active. """
        openml.config.server = self.production_server
        self.assertEqual(openml.datasets.functions._name_to_id("iris"), 61)

    def test__name_to_id_with_version(self):
        """ With multiple active datasets, retrieve the least recent active. """
        openml.config.server = self.production_server
        self.assertEqual(openml.datasets.functions._name_to_id("iris", version=3), 969)

    def test__name_to_id_with_multiple_active_error(self):
        """ With multiple active datasets, retrieve the least recent active. """
        openml.config.server = self.production_server
        self.assertRaisesRegex(
            ValueError,
            "Multiple active datasets exist with name iris",
            openml.datasets.functions._name_to_id,
            dataset_name="iris",
            error_if_multiple=True,
        )

    def test__name_to_id_name_does_not_exist(self):
        """ With multiple active datasets, retrieve the least recent active. """
        self.assertRaisesRegex(
            RuntimeError,
            "No active datasets exist with name does_not_exist",
            openml.datasets.functions._name_to_id,
            dataset_name="does_not_exist",
        )

    def test__name_to_id_version_does_not_exist(self):
        """ With multiple active datasets, retrieve the least recent active. """
        self.assertRaisesRegex(
            RuntimeError,
            "No active datasets exist with name iris and version 100000",
            openml.datasets.functions._name_to_id,
            dataset_name="iris",
            version=100000,
        )

    def test_get_datasets_by_name(self):
        # did 1 and 2 on the test server:
        dids = ["anneal", "kr-vs-kp"]
        datasets = openml.datasets.get_datasets(dids, download_data=False)
        self.assertEqual(len(datasets), 2)
        self._datasets_retrieved_successfully([1, 2])

    def test_get_datasets_by_mixed(self):
        # did 1 and 2 on the test server:
        dids = ["anneal", 2]
        datasets = openml.datasets.get_datasets(dids, download_data=False)
        self.assertEqual(len(datasets), 2)
        self._datasets_retrieved_successfully([1, 2])

    def test_get_datasets(self):
        dids = [1, 2]
        datasets = openml.datasets.get_datasets(dids)
        self.assertEqual(len(datasets), 2)
        self._datasets_retrieved_successfully([1, 2], metadata_only=False)

    def test_get_datasets_lazy(self):
        dids = [1, 2]
        datasets = openml.datasets.get_datasets(dids, download_data=False)
        self.assertEqual(len(datasets), 2)
        self._datasets_retrieved_successfully([1, 2], metadata_only=True)

        datasets[0].get_data()
        datasets[1].get_data()
        self._datasets_retrieved_successfully([1, 2], metadata_only=False)

    def test_get_dataset_by_name(self):
        dataset = openml.datasets.get_dataset("anneal")
        self.assertEqual(type(dataset), OpenMLDataset)
        self.assertEqual(dataset.dataset_id, 1)
        self._datasets_retrieved_successfully([1], metadata_only=False)

        self.assertGreater(len(dataset.features), 1)
        self.assertGreater(len(dataset.qualities), 4)

        # Issue324 Properly handle private datasets when trying to access them
        openml.config.server = self.production_server
        self.assertRaises(OpenMLPrivateDatasetError, openml.datasets.get_dataset, 45)

    def test_get_dataset(self):
        # This is the only non-lazy load to ensure default behaviour works.
        dataset = openml.datasets.get_dataset(1)
        self.assertEqual(type(dataset), OpenMLDataset)
        self.assertEqual(dataset.name, "anneal")
        self._datasets_retrieved_successfully([1], metadata_only=False)

        self.assertGreater(len(dataset.features), 1)
        self.assertGreater(len(dataset.qualities), 4)

        # Issue324 Properly handle private datasets when trying to access them
        openml.config.server = self.production_server
        self.assertRaises(OpenMLPrivateDatasetError, openml.datasets.get_dataset, 45)

    def test_get_dataset_lazy(self):
        dataset = openml.datasets.get_dataset(1, download_data=False)
        self.assertEqual(type(dataset), OpenMLDataset)
        self.assertEqual(dataset.name, "anneal")
        self._datasets_retrieved_successfully([1], metadata_only=True)

        self.assertGreater(len(dataset.features), 1)
        self.assertGreater(len(dataset.qualities), 4)

        dataset.get_data()
        self._datasets_retrieved_successfully([1], metadata_only=False)

        # Issue324 Properly handle private datasets when trying to access them
        openml.config.server = self.production_server
        self.assertRaises(OpenMLPrivateDatasetError, openml.datasets.get_dataset, 45, False)

    def test_get_dataset_lazy_all_functions(self):
        """ Test that all expected functionality is available without downloading the dataset. """
        dataset = openml.datasets.get_dataset(1, download_data=False)
        # We only tests functions as general integrity is tested by test_get_dataset_lazy

        def ensure_absence_of_real_data():
            self.assertFalse(
                os.path.exists(
                    os.path.join(
                        openml.config.get_cache_directory(), "datasets", "1", "dataset.arff"
                    )
                )
            )

        tag = "test_lazy_tag_%d" % random.randint(1, 1000000)
        dataset.push_tag(tag)
        ensure_absence_of_real_data()

        dataset.remove_tag(tag)
        ensure_absence_of_real_data()

        nominal_indices = dataset.get_features_by_type("nominal")
        # fmt: off
        correct = [0, 1, 2, 5, 6, 7, 9, 10, 11, 12, 13, 14, 15, 16, 17, 18, 19,
                   20, 21, 22, 23, 24, 25, 26, 27, 28, 29, 30, 31, 35, 36, 37, 38]
        # fmt: on
        self.assertEqual(nominal_indices, correct)
        ensure_absence_of_real_data()

        classes = dataset.retrieve_class_labels()
        self.assertEqual(classes, ["1", "2", "3", "4", "5", "U"])
        ensure_absence_of_real_data()

    def test_get_dataset_sparse(self):
        dataset = openml.datasets.get_dataset(102, download_data=False)
        X, *_ = dataset.get_data(dataset_format="array")
        self.assertIsInstance(X, scipy.sparse.csr_matrix)

    def test_download_rowid(self):
        # Smoke test which checks that the dataset has the row-id set correctly
        did = 44
        dataset = openml.datasets.get_dataset(did, download_data=False)
        self.assertEqual(dataset.row_id_attribute, "Counter")

    def test__get_dataset_description(self):
        description = _get_dataset_description(self.workdir, 2)
        self.assertIsInstance(description, dict)
        description_xml_path = os.path.join(self.workdir, "description.xml")
        self.assertTrue(os.path.exists(description_xml_path))

    def test__getarff_path_dataset_arff(self):
        openml.config.cache_directory = self.static_cache_dir
        description = openml.datasets.functions._get_cached_dataset_description(2)
        arff_path = _get_dataset_arff(description, cache_directory=self.workdir)
        self.assertIsInstance(arff_path, str)
        self.assertTrue(os.path.exists(arff_path))

    def test__getarff_md5_issue(self):
        description = {
            "oml:id": 5,
            "oml:md5_checksum": "abc",
            "oml:url": "https://www.openml.org/data/download/61",
        }
        self.assertRaisesRegex(
            OpenMLHashException,
            "Checksum ad484452702105cbf3d30f8deaba39a9 of downloaded file "
            "is unequal to the expected checksum abc. "
            "Raised when downloading dataset 5.",
            _get_dataset_arff,
            description,
        )

    def test__get_dataset_features(self):
        features = _get_dataset_features(self.workdir, 2)
        self.assertIsInstance(features, dict)
        features_xml_path = os.path.join(self.workdir, "features.xml")
        self.assertTrue(os.path.exists(features_xml_path))

    def test__get_dataset_qualities(self):
        # Only a smoke check
        qualities = _get_dataset_qualities(self.workdir, 2)
        self.assertIsInstance(qualities, list)

    def test_deletion_of_cache_dir(self):
        # Simple removal
        did_cache_dir = _create_cache_directory_for_id(DATASETS_CACHE_DIR_NAME, 1,)
        self.assertTrue(os.path.exists(did_cache_dir))
        openml.utils._remove_cache_dir_for_id(
            DATASETS_CACHE_DIR_NAME, did_cache_dir,
        )
        self.assertFalse(os.path.exists(did_cache_dir))

    # Use _get_dataset_arff to load the description, trigger an exception in the
    # test target and have a slightly higher coverage
    @mock.patch("openml.datasets.functions._get_dataset_arff")
    def test_deletion_of_cache_dir_faulty_download(self, patch):
        patch.side_effect = Exception("Boom!")
        self.assertRaisesRegex(Exception, "Boom!", openml.datasets.get_dataset, dataset_id=1)
        datasets_cache_dir = os.path.join(self.workdir, "org", "openml", "test", "datasets")
        self.assertEqual(len(os.listdir(datasets_cache_dir)), 0)

    def test_publish_dataset(self):
        # lazy loading not possible as we need the arff-file.
        openml.datasets.get_dataset(3)
        file_path = os.path.join(
            openml.config.get_cache_directory(), "datasets", "3", "dataset.arff"
        )
        dataset = OpenMLDataset(
            "anneal",
            "test",
            data_format="arff",
            version=1,
            licence="public",
            default_target_attribute="class",
            data_file=file_path,
        )
        dataset.publish()
        TestBase._mark_entity_for_removal("data", dataset.dataset_id)
        TestBase.logger.info(
            "collected from {}: {}".format(__file__.split("/")[-1], dataset.dataset_id)
        )
        self.assertIsInstance(dataset.dataset_id, int)

    def test__retrieve_class_labels(self):
        openml.config.cache_directory = self.static_cache_dir
        labels = openml.datasets.get_dataset(2, download_data=False).retrieve_class_labels()
        self.assertEqual(labels, ["1", "2", "3", "4", "5", "U"])
        labels = openml.datasets.get_dataset(2, download_data=False).retrieve_class_labels(
            target_name="product-type"
        )
        self.assertEqual(labels, ["C", "H", "G"])

    def test_upload_dataset_with_url(self):

        dataset = OpenMLDataset(
            "%s-UploadTestWithURL" % self._get_sentinel(),
            "test",
            data_format="arff",
            version=1,
            url="https://www.openml.org/data/download/61/dataset_61_iris.arff",
        )
        dataset.publish()
        TestBase._mark_entity_for_removal("data", dataset.dataset_id)
        TestBase.logger.info(
            "collected from {}: {}".format(__file__.split("/")[-1], dataset.dataset_id)
        )
        self.assertIsInstance(dataset.dataset_id, int)

    def test_data_status(self):
        dataset = OpenMLDataset(
            "%s-UploadTestWithURL" % self._get_sentinel(),
            "test",
            "ARFF",
            version=1,
            url="https://www.openml.org/data/download/61/dataset_61_iris.arff",
        )
        dataset.publish()
        TestBase._mark_entity_for_removal("data", dataset.id)
        TestBase.logger.info("collected from {}: {}".format(__file__.split("/")[-1], dataset.id))
        did = dataset.id

        # admin key for test server (only adminds can activate datasets.
        # all users can deactivate their own datasets)
        openml.config.apikey = "d488d8afd93b32331cf6ea9d7003d4c3"

<<<<<<< HEAD
        temp = openml.datasets.list_datasets(status='in_preparation')
        for d_id in temp:
            if d_id == did:
                print('\nDataset {} found with status {}\n'.format(did, temp.get(did)['status']))

        temp = openml.datasets.list_datasets(status='active')
        for d_id in temp:
            if d_id == did:
                print('\nDataset {} found with status {}\n'.format(did, temp.get(did)['status']))

        temp = openml.datasets.list_datasets(status='deactivated')
        for d_id in temp:
            if d_id == did:
                print('\nDataset {} found with status {}\n'.format(did, temp.get(did)['status']))

        openml.datasets.status_update(did, 'active')
=======
        openml.datasets.status_update(did, "active")
>>>>>>> 8f99ff6a
        # need to use listing fn, as this is immune to cache
        result = openml.datasets.list_datasets(data_id=[did], status="all")
        self.assertEqual(len(result), 1)
        self.assertEqual(result[did]["status"], "active")
        openml.datasets.status_update(did, "deactivated")
        # need to use listing fn, as this is immune to cache
        result = openml.datasets.list_datasets(data_id=[did], status="all")
        self.assertEqual(len(result), 1)
        self.assertEqual(result[did]["status"], "deactivated")
        openml.datasets.status_update(did, "active")
        # need to use listing fn, as this is immune to cache
        result = openml.datasets.list_datasets(data_id=[did], status="all")
        self.assertEqual(len(result), 1)
        self.assertEqual(result[did]["status"], "active")
        with self.assertRaises(ValueError):
            openml.datasets.status_update(did, "in_preparation")
        # need to use listing fn, as this is immune to cache
        result = openml.datasets.list_datasets(data_id=[did], status="all")
        self.assertEqual(len(result), 1)
        self.assertEqual(result[did]["status"], "active")

    def test_attributes_arff_from_df(self):
        # DataFrame case
        df = pd.DataFrame(
            [[1, 1.0, "xxx", "A", True], [2, 2.0, "yyy", "B", False]],
            columns=["integer", "floating", "string", "category", "boolean"],
        )
        df["category"] = df["category"].astype("category")
        attributes = attributes_arff_from_df(df)
        self.assertEqual(
            attributes,
            [
                ("integer", "INTEGER"),
                ("floating", "REAL"),
                ("string", "STRING"),
                ("category", ["A", "B"]),
                ("boolean", ["True", "False"]),
            ],
        )
        # DataFrame with Sparse columns case
        df = pd.DataFrame(
            {
                "integer": pd.arrays.SparseArray([1, 2, 0], fill_value=0),
                "floating": pd.arrays.SparseArray([1.0, 2.0, 0], fill_value=0.0),
            }
        )
        df["integer"] = df["integer"].astype(np.int64)
        attributes = attributes_arff_from_df(df)
        self.assertEqual(attributes, [("integer", "INTEGER"), ("floating", "REAL")])

    def test_attributes_arff_from_df_numeric_column(self):
        # Test column names are automatically converted to str if needed (#819)
        df = pd.DataFrame({0: [1, 2, 3], 0.5: [4, 5, 6], "target": [0, 1, 1]})
        attributes = attributes_arff_from_df(df)
        self.assertEqual(attributes, [("0", "INTEGER"), ("0.5", "INTEGER"), ("target", "INTEGER")])

    def test_attributes_arff_from_df_mixed_dtype_categories(self):
        # liac-arff imposed categorical attributes to be of sting dtype. We
        # raise an error if this is not the case.
        df = pd.DataFrame([[1], ["2"], [3.0]])
        df[0] = df[0].astype("category")
        err_msg = "The column '0' of the dataframe is of 'category' dtype."
        with pytest.raises(ValueError, match=err_msg):
            attributes_arff_from_df(df)

    def test_attributes_arff_from_df_unknown_dtype(self):
        # check that an error is raised when the dtype is not supptagorted by
        # liac-arff
        data = [
            [[1], ["2"], [3.0]],
            [pd.Timestamp("2012-05-01"), pd.Timestamp("2012-05-02")],
        ]
        dtype = ["mixed-integer", "datetime64"]
        for arr, dt in zip(data, dtype):
            df = pd.DataFrame(arr)
            err_msg = (
                "The dtype '{}' of the column '0' is not currently "
                "supported by liac-arff".format(dt)
            )
            with pytest.raises(ValueError, match=err_msg):
                attributes_arff_from_df(df)

    def test_create_dataset_numpy(self):

        data = np.array([[1, 2, 3], [1.2, 2.5, 3.8], [2, 5, 8], [0, 1, 0]]).T

        attributes = [("col_{}".format(i), "REAL") for i in range(data.shape[1])]

        dataset = create_dataset(
            name="%s-NumPy_testing_dataset" % self._get_sentinel(),
            description="Synthetic dataset created from a NumPy array",
            creator="OpenML tester",
            contributor=None,
            collection_date="01-01-2018",
            language="English",
            licence="MIT",
            default_target_attribute="col_{}".format(data.shape[1] - 1),
            row_id_attribute=None,
            ignore_attribute=None,
            citation="None",
            attributes=attributes,
            data=data,
            version_label="test",
            original_data_url="http://openml.github.io/openml-python",
            paper_url="http://openml.github.io/openml-python",
        )

        dataset.publish()
        TestBase._mark_entity_for_removal("data", dataset.id)
        TestBase.logger.info("collected from {}: {}".format(__file__.split("/")[-1], dataset.id))

        self.assertEqual(
            _get_online_dataset_arff(dataset.id),
            dataset._dataset,
            "Uploaded arff does not match original one",
        )
        self.assertEqual(_get_online_dataset_format(dataset.id), "arff", "Wrong format for dataset")

    def test_create_dataset_list(self):

        data = [
            ["a", "sunny", 85.0, 85.0, "FALSE", "no"],
            ["b", "sunny", 80.0, 90.0, "TRUE", "no"],
            ["c", "overcast", 83.0, 86.0, "FALSE", "yes"],
            ["d", "rainy", 70.0, 96.0, "FALSE", "yes"],
            ["e", "rainy", 68.0, 80.0, "FALSE", "yes"],
            ["f", "rainy", 65.0, 70.0, "TRUE", "no"],
            ["g", "overcast", 64.0, 65.0, "TRUE", "yes"],
            ["h", "sunny", 72.0, 95.0, "FALSE", "no"],
            ["i", "sunny", 69.0, 70.0, "FALSE", "yes"],
            ["j", "rainy", 75.0, 80.0, "FALSE", "yes"],
            ["k", "sunny", 75.0, 70.0, "TRUE", "yes"],
            ["l", "overcast", 72.0, 90.0, "TRUE", "yes"],
            ["m", "overcast", 81.0, 75.0, "FALSE", "yes"],
            ["n", "rainy", 71.0, 91.0, "TRUE", "no"],
        ]

        attributes = [
            ("rnd_str", "STRING"),
            ("outlook", ["sunny", "overcast", "rainy"]),
            ("temperature", "REAL"),
            ("humidity", "REAL"),
            ("windy", ["TRUE", "FALSE"]),
            ("play", ["yes", "no"]),
        ]

        dataset = create_dataset(
            name="%s-ModifiedWeather" % self._get_sentinel(),
            description=("Testing dataset upload when the data is a list of lists"),
            creator="OpenML test",
            contributor=None,
            collection_date="21-09-2018",
            language="English",
            licence="MIT",
            default_target_attribute="play",
            row_id_attribute=None,
            ignore_attribute=None,
            citation="None",
            attributes=attributes,
            data=data,
            version_label="test",
            original_data_url="http://openml.github.io/openml-python",
            paper_url="http://openml.github.io/openml-python",
        )

        dataset.publish()
        TestBase._mark_entity_for_removal("data", dataset.id)
        TestBase.logger.info("collected from {}: {}".format(__file__.split("/")[-1], dataset.id))
        self.assertEqual(
            _get_online_dataset_arff(dataset.id),
            dataset._dataset,
            "Uploaded ARFF does not match original one",
        )
        self.assertEqual(_get_online_dataset_format(dataset.id), "arff", "Wrong format for dataset")

    def test_create_dataset_sparse(self):

        # test the scipy.sparse.coo_matrix
        sparse_data = scipy.sparse.coo_matrix(
            ([0.0, 1.0, 1.0, 1.0, 1.0, 1.0, 1.0], ([0, 1, 1, 2, 2, 3, 3], [0, 1, 2, 0, 2, 0, 1]))
        )

        column_names = [
            ("input1", "REAL"),
            ("input2", "REAL"),
            ("y", "REAL"),
        ]

        xor_dataset = create_dataset(
            name="%s-XOR" % self._get_sentinel(),
            description="Dataset representing the XOR operation",
            creator=None,
            contributor=None,
            collection_date=None,
            language="English",
            licence=None,
            default_target_attribute="y",
            row_id_attribute=None,
            ignore_attribute=None,
            citation=None,
            attributes=column_names,
            data=sparse_data,
            version_label="test",
        )

        xor_dataset.publish()
        TestBase._mark_entity_for_removal("data", xor_dataset.id)
        TestBase.logger.info(
            "collected from {}: {}".format(__file__.split("/")[-1], xor_dataset.id)
        )
        self.assertEqual(
            _get_online_dataset_arff(xor_dataset.id),
            xor_dataset._dataset,
            "Uploaded ARFF does not match original one",
        )
        self.assertEqual(
            _get_online_dataset_format(xor_dataset.id), "sparse_arff", "Wrong format for dataset"
        )

        # test the list of dicts sparse representation
        sparse_data = [{0: 0.0}, {1: 1.0, 2: 1.0}, {0: 1.0, 2: 1.0}, {0: 1.0, 1: 1.0}]

        xor_dataset = create_dataset(
            name="%s-XOR" % self._get_sentinel(),
            description="Dataset representing the XOR operation",
            creator=None,
            contributor=None,
            collection_date=None,
            language="English",
            licence=None,
            default_target_attribute="y",
            row_id_attribute=None,
            ignore_attribute=None,
            citation=None,
            attributes=column_names,
            data=sparse_data,
            version_label="test",
        )

        xor_dataset.publish()
        TestBase._mark_entity_for_removal("data", xor_dataset.id)
        TestBase.logger.info(
            "collected from {}: {}".format(__file__.split("/")[-1], xor_dataset.id)
        )
        self.assertEqual(
            _get_online_dataset_arff(xor_dataset.id),
            xor_dataset._dataset,
            "Uploaded ARFF does not match original one",
        )
        self.assertEqual(
            _get_online_dataset_format(xor_dataset.id), "sparse_arff", "Wrong format for dataset"
        )

    def test_create_invalid_dataset(self):

        data = [
            "sunny",
            "overcast",
            "overcast",
            "rainy",
            "rainy",
            "rainy",
            "overcast",
            "sunny",
            "sunny",
            "rainy",
            "sunny",
            "overcast",
            "overcast",
            "rainy",
        ]

        param = self._get_empty_param_for_dataset()
        param["data"] = data

        self.assertRaises(ValueError, create_dataset, **param)

        param["data"] = data[0]
        self.assertRaises(ValueError, create_dataset, **param)

    def test_get_online_dataset_arff(self):
        dataset_id = 100  # Australian
        # lazy loading not used as arff file is checked.
        dataset = openml.datasets.get_dataset(dataset_id)
        decoder = arff.ArffDecoder()
        # check if the arff from the dataset is
        # the same as the arff from _get_arff function
        d_format = (dataset.format).lower()

        self.assertEqual(
            dataset._get_arff(d_format),
            decoder.decode(
                _get_online_dataset_arff(dataset_id),
                encode_nominal=True,
                return_type=arff.DENSE if d_format == "arff" else arff.COO,
            ),
            "ARFF files are not equal",
        )

    def test_get_online_dataset_format(self):

        # Phoneme dataset
        dataset_id = 77
        dataset = openml.datasets.get_dataset(dataset_id, download_data=False)

        self.assertEqual(
            (dataset.format).lower(),
            _get_online_dataset_format(dataset_id),
            "The format of the ARFF files is different",
        )

    def test_create_dataset_pandas(self):
        data = [
            ["a", "sunny", 85.0, 85.0, "FALSE", "no"],
            ["b", "sunny", 80.0, 90.0, "TRUE", "no"],
            ["c", "overcast", 83.0, 86.0, "FALSE", "yes"],
            ["d", "rainy", 70.0, 96.0, "FALSE", "yes"],
            ["e", "rainy", 68.0, 80.0, "FALSE", "yes"],
        ]
        column_names = ["rnd_str", "outlook", "temperature", "humidity", "windy", "play"]
        df = pd.DataFrame(data, columns=column_names)
        # enforce the type of each column
        df["outlook"] = df["outlook"].astype("category")
        df["windy"] = df["windy"].astype("bool")
        df["play"] = df["play"].astype("category")
        # meta-information
        name = "%s-pandas_testing_dataset" % self._get_sentinel()
        description = "Synthetic dataset created from a Pandas DataFrame"
        creator = "OpenML tester"
        collection_date = "01-01-2018"
        language = "English"
        licence = "MIT"
        default_target_attribute = "play"
        citation = "None"
        original_data_url = "http://openml.github.io/openml-python"
        paper_url = "http://openml.github.io/openml-python"
        dataset = openml.datasets.functions.create_dataset(
            name=name,
            description=description,
            creator=creator,
            contributor=None,
            collection_date=collection_date,
            language=language,
            licence=licence,
            default_target_attribute=default_target_attribute,
            row_id_attribute=None,
            ignore_attribute=None,
            citation=citation,
            attributes="auto",
            data=df,
            version_label="test",
            original_data_url=original_data_url,
            paper_url=paper_url,
        )
        dataset.publish()
        TestBase._mark_entity_for_removal("data", dataset.id)
        TestBase.logger.info("collected from {}: {}".format(__file__.split("/")[-1], dataset.id))
        self.assertEqual(
            _get_online_dataset_arff(dataset.id),
            dataset._dataset,
            "Uploaded ARFF does not match original one",
        )

        # Check that DataFrame with Sparse columns are supported properly
        sparse_data = scipy.sparse.coo_matrix(
            ([1.0, 1.0, 1.0, 1.0, 1.0, 1.0, 1.0], ([0, 1, 1, 2, 2, 3, 3], [0, 1, 2, 0, 2, 0, 1]))
        )
        column_names = ["input1", "input2", "y"]
        df = pd.DataFrame.sparse.from_spmatrix(sparse_data, columns=column_names)
        # meta-information
        description = "Synthetic dataset created from a Pandas DataFrame with Sparse columns"
        dataset = openml.datasets.functions.create_dataset(
            name=name,
            description=description,
            creator=creator,
            contributor=None,
            collection_date=collection_date,
            language=language,
            licence=licence,
            default_target_attribute=default_target_attribute,
            row_id_attribute=None,
            ignore_attribute=None,
            citation=citation,
            attributes="auto",
            data=df,
            version_label="test",
            original_data_url=original_data_url,
            paper_url=paper_url,
        )
        dataset.publish()
        TestBase._mark_entity_for_removal("data", dataset.id)
        TestBase.logger.info("collected from {}: {}".format(__file__.split("/")[-1], dataset.id))
        self.assertEqual(
            _get_online_dataset_arff(dataset.id),
            dataset._dataset,
            "Uploaded ARFF does not match original one",
        )
        self.assertEqual(
            _get_online_dataset_format(dataset.id), "sparse_arff", "Wrong format for dataset"
        )

        # Check that we can overwrite the attributes
        data = [["a"], ["b"], ["c"], ["d"], ["e"]]
        column_names = ["rnd_str"]
        df = pd.DataFrame(data, columns=column_names)
        df["rnd_str"] = df["rnd_str"].astype("category")
        attributes = {"rnd_str": ["a", "b", "c", "d", "e", "f", "g"]}
        dataset = openml.datasets.functions.create_dataset(
            name=name,
            description=description,
            creator=creator,
            contributor=None,
            collection_date=collection_date,
            language=language,
            licence=licence,
            default_target_attribute=default_target_attribute,
            row_id_attribute=None,
            ignore_attribute=None,
            citation=citation,
            attributes=attributes,
            data=df,
            version_label="test",
            original_data_url=original_data_url,
            paper_url=paper_url,
        )
        dataset.publish()
        TestBase._mark_entity_for_removal("data", dataset.id)
        TestBase.logger.info("collected from {}: {}".format(__file__.split("/")[-1], dataset.id))
        downloaded_data = _get_online_dataset_arff(dataset.id)
        self.assertEqual(
            downloaded_data, dataset._dataset, "Uploaded ARFF does not match original one"
        )
        self.assertTrue("@ATTRIBUTE rnd_str {a, b, c, d, e, f, g}" in downloaded_data)

    def test_ignore_attributes_dataset(self):
        data = [
            ["a", "sunny", 85.0, 85.0, "FALSE", "no"],
            ["b", "sunny", 80.0, 90.0, "TRUE", "no"],
            ["c", "overcast", 83.0, 86.0, "FALSE", "yes"],
            ["d", "rainy", 70.0, 96.0, "FALSE", "yes"],
            ["e", "rainy", 68.0, 80.0, "FALSE", "yes"],
        ]
        column_names = ["rnd_str", "outlook", "temperature", "humidity", "windy", "play"]
        df = pd.DataFrame(data, columns=column_names)
        # enforce the type of each column
        df["outlook"] = df["outlook"].astype("category")
        df["windy"] = df["windy"].astype("bool")
        df["play"] = df["play"].astype("category")
        # meta-information
        name = "%s-pandas_testing_dataset" % self._get_sentinel()
        description = "Synthetic dataset created from a Pandas DataFrame"
        creator = "OpenML tester"
        collection_date = "01-01-2018"
        language = "English"
        licence = "MIT"
        default_target_attribute = "play"
        citation = "None"
        original_data_url = "http://openml.github.io/openml-python"
        paper_url = "http://openml.github.io/openml-python"

        # we use the create_dataset function which call the OpenMLDataset
        # constructor
        # pass a string to ignore_attribute
        dataset = openml.datasets.functions.create_dataset(
            name=name,
            description=description,
            creator=creator,
            contributor=None,
            collection_date=collection_date,
            language=language,
            licence=licence,
            default_target_attribute=default_target_attribute,
            row_id_attribute=None,
            ignore_attribute="outlook",
            citation=citation,
            attributes="auto",
            data=df,
            version_label="test",
            original_data_url=original_data_url,
            paper_url=paper_url,
        )
        self.assertEqual(dataset.ignore_attribute, ["outlook"])

        # pass a list to ignore_attribute
        ignore_attribute = ["outlook", "windy"]
        dataset = openml.datasets.functions.create_dataset(
            name=name,
            description=description,
            creator=creator,
            contributor=None,
            collection_date=collection_date,
            language=language,
            licence=licence,
            default_target_attribute=default_target_attribute,
            row_id_attribute=None,
            ignore_attribute=ignore_attribute,
            citation=citation,
            attributes="auto",
            data=df,
            version_label="test",
            original_data_url=original_data_url,
            paper_url=paper_url,
        )
        self.assertEqual(dataset.ignore_attribute, ignore_attribute)

        # raise an error if unknown type
        err_msg = "Wrong data type for ignore_attribute. Should be list."
        with pytest.raises(ValueError, match=err_msg):
            openml.datasets.functions.create_dataset(
                name=name,
                description=description,
                creator=creator,
                contributor=None,
                collection_date=collection_date,
                language=language,
                licence=licence,
                default_target_attribute=default_target_attribute,
                row_id_attribute=None,
                ignore_attribute=tuple(["outlook", "windy"]),
                citation=citation,
                attributes="auto",
                data=df,
                version_label="test",
                original_data_url=original_data_url,
                paper_url=paper_url,
            )

    def test_publish_fetch_ignore_attribute(self):
        """Test to upload and retrieve dataset and check ignore_attributes"""
        data = [
            ["a", "sunny", 85.0, 85.0, "FALSE", "no"],
            ["b", "sunny", 80.0, 90.0, "TRUE", "no"],
            ["c", "overcast", 83.0, 86.0, "FALSE", "yes"],
            ["d", "rainy", 70.0, 96.0, "FALSE", "yes"],
            ["e", "rainy", 68.0, 80.0, "FALSE", "yes"],
        ]
        column_names = ["rnd_str", "outlook", "temperature", "humidity", "windy", "play"]
        df = pd.DataFrame(data, columns=column_names)
        # enforce the type of each column
        df["outlook"] = df["outlook"].astype("category")
        df["windy"] = df["windy"].astype("bool")
        df["play"] = df["play"].astype("category")
        # meta-information
        name = "%s-pandas_testing_dataset" % self._get_sentinel()
        description = "Synthetic dataset created from a Pandas DataFrame"
        creator = "OpenML tester"
        collection_date = "01-01-2018"
        language = "English"
        licence = "MIT"
        default_target_attribute = "play"
        citation = "None"
        original_data_url = "http://openml.github.io/openml-python"
        paper_url = "http://openml.github.io/openml-python"

        # pass a list to ignore_attribute
        ignore_attribute = ["outlook", "windy"]
        dataset = openml.datasets.functions.create_dataset(
            name=name,
            description=description,
            creator=creator,
            contributor=None,
            collection_date=collection_date,
            language=language,
            licence=licence,
            default_target_attribute=default_target_attribute,
            row_id_attribute=None,
            ignore_attribute=ignore_attribute,
            citation=citation,
            attributes="auto",
            data=df,
            version_label="test",
            original_data_url=original_data_url,
            paper_url=paper_url,
        )

        # publish dataset
        dataset.publish()
        TestBase._mark_entity_for_removal("data", dataset.id)
        TestBase.logger.info("collected from {}: {}".format(__file__.split("/")[-1], dataset.id))
        # test if publish was successful
        self.assertIsInstance(dataset.id, int)

        downloaded_dataset = None
        # fetching from server
        # loop till timeout or fetch not successful
        max_waiting_time_seconds = 400
        # time.time() works in seconds
        start_time = time.time()
        while time.time() - start_time < max_waiting_time_seconds:
            try:
                downloaded_dataset = openml.datasets.get_dataset(dataset.id)
                break
            except Exception as e:
                # returned code 273: Dataset not processed yet
                # returned code 362: No qualities found
                print("Failed to fetch dataset:{} with '{}'.".format(dataset.id, str(e)))
                time.sleep(10)
                continue
        if downloaded_dataset is None:
            raise ValueError("TIMEOUT: Failed to fetch uploaded dataset - {}".format(dataset.id))
        self.assertEqual(downloaded_dataset.ignore_attribute, ignore_attribute)

    def test_create_dataset_row_id_attribute_error(self):
        # meta-information
        name = "%s-pandas_testing_dataset" % self._get_sentinel()
        description = "Synthetic dataset created from a Pandas DataFrame"
        creator = "OpenML tester"
        collection_date = "01-01-2018"
        language = "English"
        licence = "MIT"
        default_target_attribute = "target"
        citation = "None"
        original_data_url = "http://openml.github.io/openml-python"
        paper_url = "http://openml.github.io/openml-python"
        # Check that the index name is well inferred.
        data = [["a", 1, 0], ["b", 2, 1], ["c", 3, 0], ["d", 4, 1], ["e", 5, 0]]
        column_names = ["rnd_str", "integer", "target"]
        df = pd.DataFrame(data, columns=column_names)
        # affecting row_id_attribute to an unknown column should raise an error
        err_msg = "should be one of the data attribute."
        with pytest.raises(ValueError, match=err_msg):
            openml.datasets.functions.create_dataset(
                name=name,
                description=description,
                creator=creator,
                contributor=None,
                collection_date=collection_date,
                language=language,
                licence=licence,
                default_target_attribute=default_target_attribute,
                ignore_attribute=None,
                citation=citation,
                attributes="auto",
                data=df,
                row_id_attribute="unknown_row_id",
                version_label="test",
                original_data_url=original_data_url,
                paper_url=paper_url,
            )

    def test_create_dataset_row_id_attribute_inference(self):
        # meta-information
        name = "%s-pandas_testing_dataset" % self._get_sentinel()
        description = "Synthetic dataset created from a Pandas DataFrame"
        creator = "OpenML tester"
        collection_date = "01-01-2018"
        language = "English"
        licence = "MIT"
        default_target_attribute = "target"
        citation = "None"
        original_data_url = "http://openml.github.io/openml-python"
        paper_url = "http://openml.github.io/openml-python"
        # Check that the index name is well inferred.
        data = [["a", 1, 0], ["b", 2, 1], ["c", 3, 0], ["d", 4, 1], ["e", 5, 0]]
        column_names = ["rnd_str", "integer", "target"]
        df = pd.DataFrame(data, columns=column_names)
        row_id_attr = [None, "integer"]
        df_index_name = [None, "index_name"]
        expected_row_id = [None, "index_name", "integer", "integer"]
        for output_row_id, (row_id, index_name) in zip(
            expected_row_id, product(row_id_attr, df_index_name)
        ):
            df.index.name = index_name
            dataset = openml.datasets.functions.create_dataset(
                name=name,
                description=description,
                creator=creator,
                contributor=None,
                collection_date=collection_date,
                language=language,
                licence=licence,
                default_target_attribute=default_target_attribute,
                ignore_attribute=None,
                citation=citation,
                attributes="auto",
                data=df,
                row_id_attribute=row_id,
                version_label="test",
                original_data_url=original_data_url,
                paper_url=paper_url,
            )
            self.assertEqual(dataset.row_id_attribute, output_row_id)
            dataset.publish()
            TestBase._mark_entity_for_removal("data", dataset.id)
            TestBase.logger.info(
                "collected from {}: {}".format(__file__.split("/")[-1], dataset.id)
            )
            arff_dataset = arff.loads(_get_online_dataset_arff(dataset.id))
            arff_data = np.array(arff_dataset["data"], dtype=object)
            # if we set the name of the index then the index will be added to
            # the data
            expected_shape = (5, 3) if index_name is None else (5, 4)
            self.assertEqual(arff_data.shape, expected_shape)

    def test_create_dataset_attributes_auto_without_df(self):
        # attributes cannot be inferred without passing a dataframe
        data = np.array([[1, 2, 3], [1.2, 2.5, 3.8], [2, 5, 8], [0, 1, 0]]).T
        attributes = "auto"
        name = "NumPy_testing_dataset"
        description = "Synthetic dataset created from a NumPy array"
        creator = "OpenML tester"
        collection_date = "01-01-2018"
        language = "English"
        licence = "MIT"
        default_target_attribute = "col_{}".format(data.shape[1] - 1)
        citation = "None"
        original_data_url = "http://openml.github.io/openml-python"
        paper_url = "http://openml.github.io/openml-python"
        err_msg = "Automatically inferring attributes requires a pandas"
        with pytest.raises(ValueError, match=err_msg):
            openml.datasets.functions.create_dataset(
                name=name,
                description=description,
                creator=creator,
                contributor=None,
                collection_date=collection_date,
                language=language,
                licence=licence,
                default_target_attribute=default_target_attribute,
                row_id_attribute=None,
                ignore_attribute=None,
                citation=citation,
                attributes=attributes,
                data=data,
                version_label="test",
                original_data_url=original_data_url,
                paper_url=paper_url,
            )

    def test_list_qualities(self):
        qualities = openml.datasets.list_qualities()
        self.assertEqual(isinstance(qualities, list), True)
        self.assertEqual(all([isinstance(q, str) for q in qualities]), True)

    def test_get_dataset_cache_format_pickle(self):
        dataset = openml.datasets.get_dataset(1)
        self.assertEqual(type(dataset), OpenMLDataset)
        self.assertEqual(dataset.name, "anneal")
        self.assertGreater(len(dataset.features), 1)
        self.assertGreater(len(dataset.qualities), 4)

        X, y, categorical, attribute_names = dataset.get_data()
        self.assertIsInstance(X, pd.DataFrame)
        self.assertEqual(X.shape, (898, 39))
        self.assertEqual(len(categorical), X.shape[1])
        self.assertEqual(len(attribute_names), X.shape[1])

    def test_get_dataset_cache_format_feather(self):

        dataset = openml.datasets.get_dataset(128, cache_format="feather")

        # Check if dataset is written to cache directory using feather
        cache_dir = openml.config.get_cache_directory()
        cache_dir_for_id = os.path.join(cache_dir, "datasets", "128")
        feather_file = os.path.join(cache_dir_for_id, "dataset.feather")
        pickle_file = os.path.join(cache_dir_for_id, "dataset.feather.attributes.pkl.py3")
        data = pd.read_feather(feather_file)
        self.assertTrue(os.path.isfile(feather_file), msg="Feather file is missing")
        self.assertTrue(os.path.isfile(pickle_file), msg="Attributes pickle file is missing")
        self.assertEqual(data.shape, (150, 5))

        # Check if get_data is able to retrieve feather data
        self.assertEqual(type(dataset), OpenMLDataset)
        self.assertEqual(dataset.name, "iris")
        self.assertGreater(len(dataset.features), 1)
        self.assertGreater(len(dataset.qualities), 4)

        X, y, categorical, attribute_names = dataset.get_data()
        self.assertIsInstance(X, pd.DataFrame)
        self.assertEqual(X.shape, (150, 5))
        self.assertEqual(len(categorical), X.shape[1])
        self.assertEqual(len(attribute_names), X.shape[1])<|MERGE_RESOLUTION|>--- conflicted
+++ resolved
@@ -558,26 +558,7 @@
         # all users can deactivate their own datasets)
         openml.config.apikey = "d488d8afd93b32331cf6ea9d7003d4c3"
 
-<<<<<<< HEAD
-        temp = openml.datasets.list_datasets(status='in_preparation')
-        for d_id in temp:
-            if d_id == did:
-                print('\nDataset {} found with status {}\n'.format(did, temp.get(did)['status']))
-
-        temp = openml.datasets.list_datasets(status='active')
-        for d_id in temp:
-            if d_id == did:
-                print('\nDataset {} found with status {}\n'.format(did, temp.get(did)['status']))
-
-        temp = openml.datasets.list_datasets(status='deactivated')
-        for d_id in temp:
-            if d_id == did:
-                print('\nDataset {} found with status {}\n'.format(did, temp.get(did)['status']))
-
-        openml.datasets.status_update(did, 'active')
-=======
         openml.datasets.status_update(did, "active")
->>>>>>> 8f99ff6a
         # need to use listing fn, as this is immune to cache
         result = openml.datasets.list_datasets(data_id=[did], status="all")
         self.assertEqual(len(result), 1)
