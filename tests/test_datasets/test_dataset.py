from time import time, sleep
from warnings import filterwarnings, catch_warnings

<<<<<<< HEAD
import six
import numpy as np
import pandas as pd
=======
import numpy as np
>>>>>>> 98a73b33
from scipy import sparse

import openml
from openml.testing import TestBase
from openml.datasets.functions import _get_online_dataset_arff
from openml.datasets.functions import attributes_arff_from_df
from openml.datasets import get_dataset
from openml.exceptions import OpenMLServerException


class OpenMLDatasetTest(TestBase):
    _multiprocess_can_split_ = True

    def setUp(self):
        super(OpenMLDatasetTest, self).setUp()
        openml.config.server = self.production_server

        # Load dataset id 2 - dataset 2 is interesting because it contains
        # missing values, categorical features etc.
        self.dataset = openml.datasets.get_dataset(2)
        self.titanic = openml.datasets.get_dataset(40945)

    def test_get_data(self):
        # Basic usage
        rval = self.dataset.get_data()
        self.assertIsInstance(rval, np.ndarray)
        self.assertEqual(rval.dtype, np.float32)
        self.assertEqual((898, 39), rval.shape)
        rval, categorical = self.dataset.get_data(
            return_categorical_indicator=True)
        self.assertEqual(len(categorical), 39)
        self.assertTrue(all([isinstance(cat, bool) for cat in categorical]))
        rval, attribute_names = self.dataset.get_data(
            return_attribute_names=True)
        self.assertEqual(len(attribute_names), 39)
        self.assertTrue(all([isinstance(att, str)
                             for att in attribute_names]))

    def test_get_data_with_rowid(self):
        self.dataset.row_id_attribute = "condition"
        rval, categorical = self.dataset.get_data(
            include_row_id=True, return_categorical_indicator=True)
        self.assertEqual(rval.dtype, np.float32)
        self.assertEqual(rval.shape, (898, 39))
        self.assertEqual(len(categorical), 39)
        rval, categorical = self.dataset.get_data(
            include_row_id=False, return_categorical_indicator=True)
        self.assertEqual(rval.dtype, np.float32)
        self.assertEqual(rval.shape, (898, 38))
        self.assertEqual(len(categorical), 38)

    def test_get_data_with_target(self):
        X, y = self.dataset.get_data(target="class")
        self.assertIsInstance(X, np.ndarray)
        self.assertEqual(X.dtype, np.float32)
        self.assertIn(y.dtype, [np.int32, np.int64])
        self.assertEqual(X.shape, (898, 38))
        X, y, attribute_names = self.dataset.get_data(
            target="class",
            return_attribute_names=True
        )
        self.assertEqual(len(attribute_names), 38)
        self.assertNotIn("class", attribute_names)
        self.assertEqual(y.shape, (898, ))

    def test_get_data_rowid_and_ignore_and_target(self):
        self.dataset.ignore_attributes = ["condition"]
        self.dataset.row_id_attribute = ["hardness"]
        X, y = self.dataset.get_data(
            target="class",
            include_row_id=False,
            include_ignore_attributes=False
        )
        self.assertEqual(X.dtype, np.float32)
        self.assertIn(y.dtype, [np.int32, np.int64])
        self.assertEqual(X.shape, (898, 36))
        X, y, categorical = self.dataset.get_data(
            target="class",
            return_categorical_indicator=True,
        )
        self.assertEqual(len(categorical), 36)
        self.assertListEqual(categorical, [True] * 3 + [False] + [True] * 2 + [
            False] + [True] * 23 + [False] * 3 + [True] * 3)
        self.assertEqual(y.shape, (898, ))

    def test_get_data_with_ignore_attributes(self):
        self.dataset.ignore_attributes = ["condition"]
        rval = self.dataset.get_data(include_ignore_attributes=True)
        self.assertEqual(rval.dtype, np.float32)
        self.assertEqual(rval.shape, (898, 39))
        rval, categorical = self.dataset.get_data(
            include_ignore_attributes=True, return_categorical_indicator=True)
        self.assertEqual(len(categorical), 39)
        rval = self.dataset.get_data(include_ignore_attributes=False)
        self.assertEqual(rval.dtype, np.float32)
        self.assertEqual(rval.shape, (898, 38))
        rval, categorical = self.dataset.get_data(
            include_ignore_attributes=False, return_categorical_indicator=True)
        self.assertEqual(len(categorical), 38)
        # TODO test multiple ignore attributes!

    def test_get_data_numpy(self):
        data = self.titanic.get_data(dataset_format='array')
        self.assertTrue(isinstance(data, np.ndarray))
        self.assertEqual(data.shape[1], len(self.titanic.features))
        self.assertEqual(data.shape[0], 1309)
        self.assertTrue(data.dtype == 'object')

        X, y = self.titanic.get_data(
            dataset_format='array',
            target=self.titanic.default_target_attribute)
        self.assertTrue(isinstance(X, np.ndarray))
        self.assertTrue(isinstance(y, np.ndarray))
        self.assertEqual(X.shape, (1309, 13))
        self.assertEqual(y.shape, (1309,))
        self.assertTrue(X.dtype == 'object')
        self.assertTrue(y.dtype == int)

    def test_get_data_pandas(self):
        data = self.titanic.get_data(dataset_format='dataframe')
        self.assertTrue(isinstance(data, pd.DataFrame))
        self.assertEqual(data.shape[1], len(self.titanic.features))
        self.assertEqual(data.shape[0], 1309)
        col_dtype = {
            'pclass': 'float64',
            'survived': 'category',
            'name': 'object',
            'sex': 'category',
            'age': 'float64',
            'sibsp': 'float64',
            'parch': 'float64',
            'ticket': 'object',
            'fare': 'float64',
            'cabin': 'object',
            'embarked': 'category',
            'boat': 'object',
            'body': 'float64',
            'home.dest': 'object'
        }
        for col_name in data.columns:
            print(data[col_name].dtype.name)
            print(col_dtype[col_name])
            self.assertTrue(data[col_name].dtype.name == col_dtype[col_name])

        X, y = self.titanic.get_data(
            dataset_format='dataframe',
            target=self.titanic.default_target_attribute)
        self.assertTrue(isinstance(X, pd.DataFrame))
        self.assertTrue(isinstance(y, pd.Series))
        self.assertEqual(X.shape, (1309, 13))
        self.assertEqual(y.shape, (1309,))
        for col_name in X.columns:
            self.assertTrue(X[col_name].dtype.name == col_dtype[col_name])
        self.assertTrue(y.dtype.name == col_dtype['survived'])

    def test_dataset_format_constructor(self):

        with catch_warnings():
            filterwarnings('error')
            self.assertRaises(
                DeprecationWarning,
                openml.OpenMLDataset,
                'Test',
                'Test',
                format='arff'
            )


class OpenMLDatasetTestOnTestServer(TestBase):
    def setUp(self):
        super(OpenMLDatasetTestOnTestServer, self).setUp()
        # longley, really small dataset
        self.dataset = openml.datasets.get_dataset(125)

    def test_tagging(self):
        tag = "testing_tag_{}_{}".format(self.id(), time())
        ds_list = openml.datasets.list_datasets(tag=tag)
        self.assertEqual(len(ds_list), 0)
        self.dataset.push_tag(tag)
        ds_list = openml.datasets.list_datasets(tag=tag)
        self.assertEqual(len(ds_list), 1)
        self.assertIn(125, ds_list)
        self.dataset.remove_tag(tag)
        ds_list = openml.datasets.list_datasets(tag=tag)
        self.assertEqual(len(ds_list), 0)


class OpenMLDatasetTestSparse(TestBase):
    _multiprocess_can_split_ = True

    def setUp(self):
        super(OpenMLDatasetTestSparse, self).setUp()
        openml.config.server = self.production_server

        self.sparse_dataset = openml.datasets.get_dataset(4136)

    def test_get_sparse_dataset_with_target(self):
        X, y = self.sparse_dataset.get_data(target="class")
        self.assertTrue(sparse.issparse(X))
        self.assertEqual(X.dtype, np.float32)
        self.assertIsInstance(y, np.ndarray)
        self.assertIn(y.dtype, [np.int32, np.int64])
        self.assertEqual(X.shape, (600, 20000))
        X, y, attribute_names = self.sparse_dataset.get_data(
            target="class",
            return_attribute_names=True,
        )
        self.assertTrue(sparse.issparse(X))
        self.assertEqual(len(attribute_names), 20000)
        self.assertNotIn("class", attribute_names)
        self.assertEqual(y.shape, (600, ))

    def test_get_sparse_dataset(self):
        rval = self.sparse_dataset.get_data()
        self.assertTrue(sparse.issparse(rval))
        self.assertEqual(rval.dtype, np.float32)
        self.assertEqual((600, 20001), rval.shape)
        rval, categorical = self.sparse_dataset.get_data(
            return_categorical_indicator=True)
        self.assertTrue(sparse.issparse(rval))
        self.assertEqual(len(categorical), 20001)
        self.assertTrue(all([isinstance(cat, bool) for cat in categorical]))
        rval, attribute_names = self.sparse_dataset.get_data(
            return_attribute_names=True)
        self.assertTrue(sparse.issparse(rval))
        self.assertEqual(len(attribute_names), 20001)
        self.assertTrue(all([isinstance(att, str)
                             for att in attribute_names]))

    def test_get_sparse_dataset_with_rowid(self):
        self.sparse_dataset.row_id_attribute = ["V256"]
        rval, categorical = self.sparse_dataset.get_data(
            include_row_id=True, return_categorical_indicator=True)
        self.assertTrue(sparse.issparse(rval))
        self.assertEqual(rval.dtype, np.float32)
        self.assertEqual(rval.shape, (600, 20001))
        self.assertEqual(len(categorical), 20001)
        rval, categorical = self.sparse_dataset.get_data(
            include_row_id=False, return_categorical_indicator=True)
        self.assertTrue(sparse.issparse(rval))
        self.assertEqual(rval.dtype, np.float32)
        self.assertEqual(rval.shape, (600, 20000))
        self.assertEqual(len(categorical), 20000)

    def test_get_sparse_dataset_with_ignore_attributes(self):
        self.sparse_dataset.ignore_attributes = ["V256"]
        rval = self.sparse_dataset.get_data(include_ignore_attributes=True)
        self.assertTrue(sparse.issparse(rval))
        self.assertEqual(rval.dtype, np.float32)
        self.assertEqual(rval.shape, (600, 20001))
        rval, categorical = self.sparse_dataset.get_data(
            include_ignore_attributes=True, return_categorical_indicator=True)
        self.assertTrue(sparse.issparse(rval))
        self.assertEqual(len(categorical), 20001)
        rval = self.sparse_dataset.get_data(include_ignore_attributes=False)
        self.assertTrue(sparse.issparse(rval))
        self.assertEqual(rval.dtype, np.float32)
        self.assertEqual(rval.shape, (600, 20000))
        rval, categorical = self.sparse_dataset.get_data(
            include_ignore_attributes=False, return_categorical_indicator=True)
        self.assertTrue(sparse.issparse(rval))
        self.assertEqual(len(categorical), 20000)
        # TODO test multiple ignore attributes!

    def test_get_sparse_dataset_rowid_and_ignore_and_target(self):
        # TODO: re-add row_id and ignore attributes
        self.sparse_dataset.ignore_attributes = ["V256"]
        self.sparse_dataset.row_id_attribute = ["V512"]
        X, y = self.sparse_dataset.get_data(
            target="class",
            include_row_id=False,
            include_ignore_attributes=False,
        )
        self.assertTrue(sparse.issparse(X))
        self.assertEqual(X.dtype, np.float32)
        self.assertIn(y.dtype, [np.int32, np.int64])
        self.assertEqual(X.shape, (600, 19998))
        X, y, categorical = self.sparse_dataset.get_data(
            target="class",
            return_categorical_indicator=True,
        )
        self.assertTrue(sparse.issparse(X))
        self.assertEqual(len(categorical), 19998)
        self.assertListEqual(categorical, [False] * 19998)
        self.assertEqual(y.shape, (600, ))


class OpenMLDatasetQualityTest(TestBase):
    def test__check_qualities(self):
        qualities = [{'oml:name': 'a', 'oml:value': '0.5'}]
        qualities = openml.datasets.dataset._check_qualities(qualities)
        self.assertEqual(qualities['a'], 0.5)

        qualities = [{'oml:name': 'a', 'oml:value': 'null'}]
        qualities = openml.datasets.dataset._check_qualities(qualities)
        self.assertNotEqual(qualities['a'], qualities['a'])

        qualities = [{'oml:name': 'a', 'oml:value': None}]
        qualities = openml.datasets.dataset._check_qualities(qualities)
        self.assertNotEqual(qualities['a'], qualities['a'])<|MERGE_RESOLUTION|>--- conflicted
+++ resolved
@@ -1,13 +1,8 @@
 from time import time, sleep
 from warnings import filterwarnings, catch_warnings
 
-<<<<<<< HEAD
-import six
 import numpy as np
 import pandas as pd
-=======
-import numpy as np
->>>>>>> 98a73b33
 from scipy import sparse
 
 import openml
