# License: BSD 3-Clause
from __future__ import annotations

import unittest

from openml.config import overwrite_config_context


class TestEvaluationsExample(unittest.TestCase):
    def test_example_python_paper(self):
        # Example script which will appear in the upcoming OpenML-Python paper
        # This test ensures that the example will keep running!
<<<<<<< HEAD
        #

        import matplotlib.pyplot as plt
        import numpy as np

        import openml

        df = openml.evaluations.list_evaluations_setups(
            "predictive_accuracy",
            flows=[8353],
            tasks=[6],
            # output_format="dataframe", ... This was removed
            parameters_in_separate_columns=True,
        )  # Choose an SVM flow, for example 8353, and a task.

        hp_names = ["sklearn.svm.classes.SVC(16)_C", "sklearn.svm.classes.SVC(16)_gamma"]
        df[hp_names] = df[hp_names].astype(float).apply(np.log)
        C, gamma, score = df[hp_names[0]], df[hp_names[1]], df["value"]

        cntr = plt.tricontourf(C, gamma, score, levels=12, cmap="RdBu_r")
        plt.colorbar(cntr, label="accuracy")
        plt.xlim((min(C), max(C)))
        plt.ylim((min(gamma), max(gamma)))
        plt.xlabel("C (log10)", size=16)
        plt.ylabel("gamma (log10)", size=16)
        plt.title("SVM performance landscape", size=20)

        plt.tight_layout()
=======
        with overwrite_config_context(
            {
                "server": "https://www.openml.org/api/v1/xml",
                "apikey": None,
            }
        ):
            import matplotlib.pyplot as plt
            import numpy as np

            import openml

            df = openml.evaluations.list_evaluations_setups(
                "predictive_accuracy",
                flows=[8353],
                tasks=[6],
                output_format="dataframe",
                parameters_in_separate_columns=True,
            )  # Choose an SVM flow, for example 8353, and a task.

            assert len(df) > 0, (
                "No evaluation found for flow 8353 on task 6, could "
                "be that this task is not available on the test server."
            )

            hp_names = ["sklearn.svm.classes.SVC(16)_C", "sklearn.svm.classes.SVC(16)_gamma"]
            df[hp_names] = df[hp_names].astype(float).apply(np.log)
            C, gamma, score = df[hp_names[0]], df[hp_names[1]], df["value"]

            cntr = plt.tricontourf(C, gamma, score, levels=12, cmap="RdBu_r")
            plt.colorbar(cntr, label="accuracy")
            plt.xlim((min(C), max(C)))
            plt.ylim((min(gamma), max(gamma)))
            plt.xlabel("C (log10)", size=16)
            plt.ylabel("gamma (log10)", size=16)
            plt.title("SVM performance landscape", size=20)

            plt.tight_layout()
>>>>>>> 0ec2f85b
<|MERGE_RESOLUTION|>--- conflicted
+++ resolved
@@ -10,36 +10,6 @@
     def test_example_python_paper(self):
         # Example script which will appear in the upcoming OpenML-Python paper
         # This test ensures that the example will keep running!
-<<<<<<< HEAD
-        #
-
-        import matplotlib.pyplot as plt
-        import numpy as np
-
-        import openml
-
-        df = openml.evaluations.list_evaluations_setups(
-            "predictive_accuracy",
-            flows=[8353],
-            tasks=[6],
-            # output_format="dataframe", ... This was removed
-            parameters_in_separate_columns=True,
-        )  # Choose an SVM flow, for example 8353, and a task.
-
-        hp_names = ["sklearn.svm.classes.SVC(16)_C", "sklearn.svm.classes.SVC(16)_gamma"]
-        df[hp_names] = df[hp_names].astype(float).apply(np.log)
-        C, gamma, score = df[hp_names[0]], df[hp_names[1]], df["value"]
-
-        cntr = plt.tricontourf(C, gamma, score, levels=12, cmap="RdBu_r")
-        plt.colorbar(cntr, label="accuracy")
-        plt.xlim((min(C), max(C)))
-        plt.ylim((min(gamma), max(gamma)))
-        plt.xlabel("C (log10)", size=16)
-        plt.ylabel("gamma (log10)", size=16)
-        plt.title("SVM performance landscape", size=20)
-
-        plt.tight_layout()
-=======
         with overwrite_config_context(
             {
                 "server": "https://www.openml.org/api/v1/xml",
@@ -48,14 +18,13 @@
         ):
             import matplotlib.pyplot as plt
             import numpy as np
-
             import openml
 
             df = openml.evaluations.list_evaluations_setups(
                 "predictive_accuracy",
                 flows=[8353],
                 tasks=[6],
-                output_format="dataframe",
+                # output_format="dataframe", ... This was removed
                 parameters_in_separate_columns=True,
             )  # Choose an SVM flow, for example 8353, and a task.
 
@@ -76,5 +45,4 @@
             plt.ylabel("gamma (log10)", size=16)
             plt.title("SVM performance landscape", size=20)
 
-            plt.tight_layout()
->>>>>>> 0ec2f85b
+            plt.tight_layout()